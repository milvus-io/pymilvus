--- conflicted
+++ resolved
@@ -11,16 +11,13 @@
 from pymilvus.grpc_gen import common_pb2 as common_types
 from pymilvus.grpc_gen import milvus_pb2 as milvus_types
 from pymilvus.grpc_gen import schema_pb2 as schema_types
-<<<<<<< HEAD
 from pymilvus.orm.schema import (
     CollectionSchema,
     FieldSchema,
     Function,
     isVectorDataType,
+    FunctionScore,
 )
-=======
-from pymilvus.orm.schema import CollectionSchema, FieldSchema, Function, FunctionScore
->>>>>>> c6459680
 from pymilvus.orm.types import infer_dtype_by_scalar_data
 from pymilvus.settings import Config
 
