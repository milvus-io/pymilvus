import asyncio
import base64
import copy
import json
import socket
import time
from pathlib import Path
from typing import Dict, List, Optional, Tuple, Union
from urllib import parse

import grpc
from grpc._cython import cygrpc

from pymilvus.client.types import GrantInfo, ResourceGroupConfig
from pymilvus.decorators import ignore_unimplemented, retry_on_rpc_failure
from pymilvus.exceptions import (
    AmbiguousIndexName,
    DataNotMatchException,
    DescribeCollectionException,
    ErrorCode,
    ExceptionsMessage,
    MilvusException,
    ParamError,
)
from pymilvus.grpc_gen import common_pb2, milvus_pb2_grpc
from pymilvus.grpc_gen import milvus_pb2 as milvus_types
from pymilvus.orm.schema import Function
from pymilvus.settings import Config

from . import entity_helper, ts_utils, utils
from .abstract import AnnSearchRequest, BaseRanker, CollectionSchema, FieldSchema, MutationResult
from .async_interceptor import async_header_adder_interceptor
from .check import (
    check_pass_param,
    is_legal_host,
    is_legal_port,
)
from .constants import ITERATOR_SESSION_TS_FIELD
from .interceptor import _api_level_md
from .prepare import Prepare
from .search_result import SearchResult
from .types import (
    AnalyzeResult,
    CompactionState,
    DatabaseInfo,
    DataType,
    HybridExtraList,
    IndexState,
    LoadState,
    ReplicaInfo,
    Shard,
    State,
    Status,
    get_extra_info,
)
from .utils import (
    check_invalid_binary_vector,
    check_status,
    get_server_type,
    is_successful,
    len_of,
)


class AsyncGrpcHandler:
    def __init__(
        self,
        uri: str = Config.GRPC_URI,
        host: str = "",
        port: str = "",
        channel: Optional[grpc.aio.Channel] = None,
        **kwargs,
    ) -> None:
        self._async_stub = None
        self._async_channel = channel
        self.schema_cache: Dict[str, dict] = {}

        addr = kwargs.get("address")
        self._address = addr if addr is not None else self.__get_address(uri, host, port)
        self._log_level = None
        self._user = kwargs.get("user")
        self._set_authorization(**kwargs)
        self._setup_db_name(kwargs.get("db_name"))
        self._setup_grpc_channel(**kwargs)
        self._is_channel_ready = False
        self.callbacks = []  # Do nothing

    def __get_address(self, uri: str, host: str, port: str) -> str:
        if host != "" and port != "" and is_legal_host(host) and is_legal_port(port):
            return f"{host}:{port}"

        try:
            parsed_uri = parse.urlparse(uri)
        except Exception as e:
            raise ParamError(message=f"Illegal uri: [{uri}], {e}") from e
        return parsed_uri.netloc

    def _set_authorization(self, **kwargs):
        secure = kwargs.get("secure", False)
        if not isinstance(secure, bool):
            raise ParamError(message="secure must be bool type")
        self._secure = secure
        self._client_pem_path = kwargs.get("client_pem_path", "")
        self._client_key_path = kwargs.get("client_key_path", "")
        self._ca_pem_path = kwargs.get("ca_pem_path", "")
        self._server_pem_path = kwargs.get("server_pem_path", "")
        self._server_name = kwargs.get("server_name", "")

        self._async_authorization_interceptor = None

    def __enter__(self):
        return self

    def __exit__(self: object, exc_type: object, exc_val: object, exc_tb: object):
        pass

    async def close(self):
        await self._async_channel.close()
        self._async_channel = None

    def _setup_authorization_interceptor(self, user: str, password: str, token: str):
        keys = []
        values = []
        if token:
            authorization = base64.b64encode(f"{token}".encode())
            keys.append("authorization")
            values.append(authorization)
        elif user and password:
            authorization = base64.b64encode(f"{user}:{password}".encode())
            keys.append("authorization")
            values.append(authorization)
        if len(keys) > 0 and len(values) > 0:
            self._async_authorization_interceptor = async_header_adder_interceptor(keys, values)
            self._final_channel._unary_unary_interceptors.append(
                self._async_authorization_interceptor
            )

    def _setup_db_name(self, db_name: str):
        if db_name is None:
            new_db = None
        else:
            check_pass_param(db_name=db_name)
            new_db = db_name

        if getattr(self, "_db_name", None) != new_db:
            self.schema_cache.clear()

        self._db_name = new_db

    def _setup_grpc_channel(self, **kwargs):
        if self._async_channel is None:
            opts = [
                (cygrpc.ChannelArgKey.max_send_message_length, -1),
                (cygrpc.ChannelArgKey.max_receive_message_length, -1),
                ("grpc.enable_retries", 1),
                ("grpc.keepalive_time_ms", 55000),
            ]
            if not self._secure:
                self._async_channel = grpc.aio.insecure_channel(
                    self._address,
                    options=opts,
                )
            else:
                if self._server_name != "":
                    opts.append(("grpc.ssl_target_name_override", self._server_name))

                root_cert, private_k, cert_chain = None, None, None
                if self._server_pem_path != "":
                    with Path(self._server_pem_path).open("rb") as f:
                        root_cert = f.read()
                elif (
                    self._client_pem_path != ""
                    and self._client_key_path != ""
                    and self._ca_pem_path != ""
                ):
                    with Path(self._ca_pem_path).open("rb") as f:
                        root_cert = f.read()
                    with Path(self._client_key_path).open("rb") as f:
                        private_k = f.read()
                    with Path(self._client_pem_path).open("rb") as f:
                        cert_chain = f.read()

                creds = grpc.ssl_channel_credentials(
                    root_certificates=root_cert,
                    private_key=private_k,
                    certificate_chain=cert_chain,
                )
                self._async_channel = grpc.aio.secure_channel(
                    self._address,
                    creds,
                    options=opts,
                )

        # avoid to add duplicate headers.
        self._final_channel = self._async_channel

        if self._async_authorization_interceptor:
            self._final_channel._unary_unary_interceptors.append(
                self._async_authorization_interceptor
            )
        else:
            self._setup_authorization_interceptor(
                kwargs.get("user"),
                kwargs.get("password"),
                kwargs.get("token"),
            )
        if self._db_name:
            async_db_interceptor = async_header_adder_interceptor(["dbname"], [self._db_name])
            self._final_channel._unary_unary_interceptors.append(async_db_interceptor)
        if self._log_level:
            async_log_level_interceptor = async_header_adder_interceptor(
                ["log-level"], [self._log_level]
            )
            self._final_channel._unary_unary_interceptors.append(async_log_level_interceptor)
            self._log_level = None
        self._async_stub = milvus_pb2_grpc.MilvusServiceStub(self._final_channel)

    @property
    def server_address(self):
        return self._address

    def get_server_type(self):
        return get_server_type(self.server_address.split(":")[0])

    async def ensure_channel_ready(self):
        try:
            if not self._is_channel_ready:
                # wait for channel ready
                await self._async_channel.channel_ready()
                # set identifier interceptor
                host = socket.gethostname()
                req = Prepare.register_request(self._user, host)
                response = await self._async_stub.Connect(request=req)
                check_status(response.status)
                _async_identifier_interceptor = async_header_adder_interceptor(
                    ["identifier"], [str(response.identifier)]
                )
                self._async_channel._unary_unary_interceptors.append(_async_identifier_interceptor)
                self._async_stub = milvus_pb2_grpc.MilvusServiceStub(self._async_channel)

                self._is_channel_ready = True
        except grpc.FutureTimeoutError as e:
            raise MilvusException(
                code=Status.CONNECT_FAILED,
                message=f"Fail connecting to server on {self._address}, illegal connection params or server unavailable",
            ) from e
        except Exception as e:
            raise e from e

    @retry_on_rpc_failure()
    async def create_collection(
        self, collection_name: str, fields: List, timeout: Optional[float] = None, **kwargs
    ):
        await self.ensure_channel_ready()
        check_pass_param(collection_name=collection_name, timeout=timeout)
        request = Prepare.create_collection_request(collection_name, fields, **kwargs)
        response = await self._async_stub.CreateCollection(
            request, timeout=timeout, metadata=_api_level_md(**kwargs)
        )
        check_status(response)

    @retry_on_rpc_failure()
    async def drop_collection(
        self, collection_name: str, timeout: Optional[float] = None, **kwargs
    ):
        await self.ensure_channel_ready()
        check_pass_param(collection_name=collection_name, timeout=timeout)
        request = Prepare.drop_collection_request(collection_name)
        response = await self._async_stub.DropCollection(
            request, timeout=timeout, metadata=_api_level_md(**kwargs)
        )
        check_status(response)

    @retry_on_rpc_failure()
    async def load_collection(
        self,
        collection_name: str,
        replica_number: Optional[int] = None,
        timeout: Optional[float] = None,
        **kwargs,
    ):
        await self.ensure_channel_ready()

        check_pass_param(timeout=timeout)
        request = Prepare.load_collection(collection_name, replica_number, **kwargs)
        response = await self._async_stub.LoadCollection(
            request, timeout=timeout, metadata=_api_level_md(**kwargs)
        )
        check_status(response)

        await self.wait_for_loading_collection(
            collection_name=collection_name,
            is_refresh=request.refresh,
            timeout=timeout,
            **kwargs,
        )

    @retry_on_rpc_failure()
    async def wait_for_loading_collection(
        self,
        collection_name: str,
        timeout: Optional[float] = None,
        is_refresh: bool = False,
        **kwargs,
    ):
        start = time.time()

        def can_loop(t: int) -> bool:
            return True if timeout is None else t <= (start + timeout)

        while can_loop(time.time()):
            progress = await self.get_loading_progress(
                collection_name=collection_name,
                is_refresh=is_refresh,
                timeout=timeout,
                **kwargs,
            )
            if progress >= 100:
                return
            await asyncio.sleep(Config.WaitTimeDurationWhenLoad)
        raise MilvusException(
            message=f"wait for loading collection timeout, collection: {collection_name}"
        )

    @retry_on_rpc_failure()
    async def get_loading_progress(
        self,
        collection_name: str,
        partition_names: Optional[List[str]] = None,
        timeout: Optional[float] = None,
        is_refresh: bool = False,
        **kwargs,
    ):
        request = Prepare.get_loading_progress(collection_name, partition_names)
        response = await self._async_stub.GetLoadingProgress(
            request, timeout=timeout, metadata=_api_level_md(**kwargs)
        )
        check_status(response.status)
        if is_refresh:
            return response.refresh_progress
        return response.progress

    @retry_on_rpc_failure()
    async def describe_collection(
        self, collection_name: str, timeout: Optional[float] = None, **kwargs
    ):
        await self.ensure_channel_ready()
        check_pass_param(collection_name=collection_name, timeout=timeout)
        request = Prepare.describe_collection_request(collection_name)
        response = await self._async_stub.DescribeCollection(
            request, timeout=timeout, metadata=_api_level_md(**kwargs)
        )
        status = response.status

        if is_successful(status):
            return CollectionSchema(raw=response).dict()

        raise DescribeCollectionException(status.code, status.reason, status.error_code)

    @retry_on_rpc_failure()
    async def has_collection(
        self, collection_name: str, timeout: Optional[float] = None, **kwargs
    ) -> bool:
        await self.ensure_channel_ready()
        check_pass_param(collection_name=collection_name, timeout=timeout)
        request = Prepare.describe_collection_request(collection_name)
        reply = await self._async_stub.DescribeCollection(
            request, timeout=timeout, metadata=_api_level_md(**kwargs)
        )

        if (
            reply.status.error_code == common_pb2.UnexpectedError
            and "can't find collection" in reply.status.reason
        ):
            return False

        if reply.status.error_code == common_pb2.CollectionNotExists:
            return False

        if is_successful(reply.status):
            return True

        if reply.status.code == ErrorCode.COLLECTION_NOT_FOUND:
            return False

        raise MilvusException(reply.status.code, reply.status.reason, reply.status.error_code)

    @retry_on_rpc_failure()
    async def list_collections(self, timeout: Optional[float] = None, **kwargs) -> List[str]:
        await self.ensure_channel_ready()
        request = Prepare.show_collections_request()
        response = await self._async_stub.ShowCollections(
            request, timeout=timeout, metadata=_api_level_md(**kwargs)
        )
        status = response.status
        check_status(status)
        return list(response.collection_names)

    @retry_on_rpc_failure()
    async def get_collection_stats(
        self, collection_name: str, timeout: Optional[float] = None, **kwargs
    ):
        await self.ensure_channel_ready()
        check_pass_param(collection_name=collection_name, timeout=timeout)
        index_param = Prepare.get_collection_stats_request(collection_name)
        response = await self._async_stub.GetCollectionStatistics(
            index_param, timeout=timeout, metadata=_api_level_md(**kwargs)
        )
        status = response.status
        check_status(status)
        return response.stats

    @retry_on_rpc_failure()
    async def get_partition_stats(
        self, collection_name: str, partition_name: str, timeout: Optional[float] = None, **kwargs
    ):
        await self.ensure_channel_ready()
        check_pass_param(collection_name=collection_name, timeout=timeout)
        req = Prepare.get_partition_stats_request(collection_name, partition_name)
        response = await self._async_stub.GetPartitionStatistics(
            req, timeout=timeout, metadata=_api_level_md(**kwargs)
        )
        status = response.status
        check_status(status)
        return response.stats

    @retry_on_rpc_failure()
    async def get_load_state(
        self,
        collection_name: str,
        partition_names: Optional[List[str]] = None,
        timeout: Optional[float] = None,
        **kwargs,
    ):
        await self.ensure_channel_ready()
        request = Prepare.get_load_state(collection_name, partition_names)
        response = await self._async_stub.GetLoadState(
            request, timeout=timeout, metadata=_api_level_md(**kwargs)
        )
        check_status(response.status)
        return LoadState(response.state)

    @retry_on_rpc_failure()
    async def refresh_load(
        self,
        collection_name: str,
        partition_names: Optional[List[str]] = None,
        timeout: Optional[float] = None,
        **kwargs,
    ):
        await self.ensure_channel_ready()
        request = Prepare.get_loading_progress(collection_name, partition_names)
        response = await self._async_stub.GetLoadingProgress(
            request, timeout=timeout, metadata=_api_level_md(**kwargs)
        )
        check_status(response.status)
        return response.refresh_progress

    @retry_on_rpc_failure()
    async def get_server_version(self, timeout: Optional[float] = None, **kwargs) -> str:
        await self.ensure_channel_ready()
        req = Prepare.get_server_version()
        resp = await self._async_stub.GetVersion(
            req, timeout=timeout, metadata=_api_level_md(**kwargs)
        )
        check_status(resp.status)
        return resp.version

    @retry_on_rpc_failure()
    async def describe_replica(
        self, collection_name: str, timeout: Optional[float] = None, **kwargs
    ) -> List[ReplicaInfo]:
        await self.ensure_channel_ready()
        collection_id = (await self.describe_collection(collection_name, timeout, **kwargs))[
            "collection_id"
        ]

        req = Prepare.get_replicas(collection_id)
        response = await self._async_stub.GetReplicas(
            req, timeout=timeout, metadata=_api_level_md(**kwargs)
        )
        check_status(response.status)

        groups = []
        for replica in response.replicas:
            shards = [
                Shard(s.dm_channel_name, s.node_ids, s.leaderID) for s in replica.shard_replicas
            ]
            groups.append(
                ReplicaInfo(
                    replica.replicaID,
                    shards,
                    replica.node_ids,
                    replica.resource_group_name,
                    replica.num_outbound_node,
                )
            )

        return groups

    @retry_on_rpc_failure()
    async def rename_collection(
        self,
        old_name: str,
        new_name: str,
        new_db_name: str = "",
        timeout: Optional[float] = None,
        **kwargs,
    ):
        await self.ensure_channel_ready()
        check_pass_param(collection_name=new_name, timeout=timeout)
        check_pass_param(collection_name=old_name)
        if new_db_name:
            check_pass_param(db_name=new_db_name)
        request = Prepare.rename_collections_request(old_name, new_name, new_db_name)
        status = await self._async_stub.RenameCollection(
            request, timeout=timeout, metadata=_api_level_md(**kwargs)
        )
        check_status(status)

    async def _get_info(self, collection_name: str, timeout: Optional[float] = None, **kwargs):
        schema = kwargs.get("schema")
        schema, schema_timestamp = await self._get_schema_from_cache_or_remote(
            collection_name, schema=schema, timeout=timeout, **kwargs
        )
        fields_info = schema.get("fields")
        struct_fields_info = schema.get("struct_array_fields", [])
        enable_dynamic = schema.get("enable_dynamic_field", False)

<<<<<<< HEAD
        return fields_info, struct_fields_info, enable_dynamic
=======
        return fields_info, enable_dynamic, schema_timestamp

    async def update_schema(
        self, collection_name: str, timeout: Optional[float] = None, **kwargs
    ) -> dict:
        self.schema_cache.pop(collection_name, None)
        schema = await self.describe_collection(collection_name, timeout=timeout, **kwargs)
        schema_timestamp = schema.get("update_timestamp", 0)
        self.schema_cache[collection_name] = {
            "schema": schema,
            "schema_timestamp": schema_timestamp,
        }
        return schema

    async def _get_schema_from_cache_or_remote(
        self,
        collection_name: str,
        schema: Optional[dict] = None,
        timeout: Optional[float] = None,
        **kwargs,
    ) -> Tuple[dict, int]:
        if collection_name in self.schema_cache:
            cached = self.schema_cache[collection_name]
            return cached["schema"], cached["schema_timestamp"]

        if not isinstance(schema, dict):
            schema = await self.describe_collection(collection_name, timeout=timeout, **kwargs)
        schema_timestamp = schema.get("update_timestamp", 0)
        self.schema_cache[collection_name] = {
            "schema": schema,
            "schema_timestamp": schema_timestamp,
        }
        return schema, schema_timestamp
>>>>>>> 986334ed

    @retry_on_rpc_failure()
    async def release_collection(
        self, collection_name: str, timeout: Optional[float] = None, **kwargs
    ):
        await self.ensure_channel_ready()
        check_pass_param(collection_name=collection_name, timeout=timeout)
        request = Prepare.release_collection("", collection_name)
        response = await self._async_stub.ReleaseCollection(
            request, timeout=timeout, metadata=_api_level_md(**kwargs)
        )
        check_status(response)

    @retry_on_rpc_failure()
    async def insert_rows(
        self,
        collection_name: str,
        entities: Union[Dict, List[Dict]],
        partition_name: Optional[str] = None,
        schema: Optional[dict] = None,
        timeout: Optional[float] = None,
        **kwargs,
    ):
        await self.ensure_channel_ready()
        try:
            request = await self._prepare_row_insert_request(
                collection_name, entities, partition_name, schema, timeout, **kwargs
            )
        except DataNotMatchException:
            schema = await self.update_schema(collection_name, timeout, **kwargs)
            request = await self._prepare_row_insert_request(
                collection_name, entities, partition_name, schema, timeout, **kwargs
            )
        resp = await self._async_stub.Insert(
            request=request, timeout=timeout, metadata=_api_level_md(**kwargs)
        )
        if resp.status.error_code == common_pb2.SchemaMismatch:
            schema = await self.update_schema(collection_name, timeout, **kwargs)
            request = await self._prepare_row_insert_request(
                collection_name, entities, partition_name, schema, timeout, **kwargs
            )
            resp = await self._async_stub.Insert(
                request=request, timeout=timeout, metadata=_api_level_md(**kwargs)
            )
        check_status(resp.status)
        ts_utils.update_collection_ts(collection_name, resp.timestamp)
        return MutationResult(resp)

    async def _prepare_row_insert_request(
        self,
        collection_name: str,
        entity_rows: Union[List[Dict], Dict],
        partition_name: Optional[str] = None,
        schema: Optional[dict] = None,
        timeout: Optional[float] = None,
        **kwargs,
    ):
        if isinstance(entity_rows, dict):
            entity_rows = [entity_rows]

        schema, schema_timestamp = await self._get_schema_from_cache_or_remote(
            collection_name, schema=schema, timeout=timeout, **kwargs
        )
        fields_info = schema.get("fields")
        struct_fields_info = schema.get("struct_array_fields", [])  # Default to empty list
        enable_dynamic = schema.get("enable_dynamic_field", False)

        return Prepare.row_insert_param(
            collection_name,
            entity_rows,
            partition_name,
            fields_info,
            struct_fields_info,
            enable_dynamic=enable_dynamic,
            schema_timestamp=schema_timestamp,
        )

    @retry_on_rpc_failure()
    async def delete(
        self,
        collection_name: str,
        expression: str,
        partition_name: Optional[str] = None,
        timeout: Optional[float] = None,
        **kwargs,
    ):
        await self.ensure_channel_ready()
        check_pass_param(collection_name=collection_name, timeout=timeout)
        try:
            req = Prepare.delete_request(
                collection_name=collection_name,
                filter=expression,
                partition_name=partition_name,
                consistency_level=kwargs.pop("consistency_level", 0),
                **kwargs,
            )

            response = await self._async_stub.Delete(
                req, timeout=timeout, metadata=_api_level_md(**kwargs)
            )

            m = MutationResult(response)
            ts_utils.update_collection_ts(collection_name, m.timestamp)
        except Exception as err:
            raise err from err
        else:
            return m

    async def _prepare_batch_upsert_request(
        self,
        collection_name: str,
        entities: List,
        partition_name: Optional[str] = None,
        timeout: Optional[float] = None,
        **kwargs,
    ):
        param = kwargs.get("upsert_param")
        if param and not isinstance(param, milvus_types.UpsertRequest):
            raise ParamError(message="The value of key 'upsert_param' is invalid")
        if not isinstance(entities, list):
            raise ParamError(message="'entities' must be a list, please provide valid entity data.")

        # Extract partial_update parameter from kwargs
        partial_update = kwargs.get("partial_update", False)

        schema = kwargs.get("schema")
        schema, _ = await self._get_schema_from_cache_or_remote(
            collection_name, schema=schema, timeout=timeout, **kwargs
        )

        fields_info = schema["fields"]

        return (
            param
            if param
            else Prepare.batch_upsert_param(
                collection_name,
                entities,
                partition_name,
                fields_info,
                partial_update=partial_update,
            )
        )

    @retry_on_rpc_failure()
    async def upsert(
        self,
        collection_name: str,
        entities: List,
        partition_name: Optional[str] = None,
        timeout: Optional[float] = None,
        **kwargs,
    ):
        await self.ensure_channel_ready()
        if not check_invalid_binary_vector(entities):
            raise ParamError(message="Invalid binary vector data exists")

        request = await self._prepare_batch_upsert_request(
            collection_name, entities, partition_name, timeout, **kwargs
        )
        response = await self._async_stub.Upsert(
            request, timeout=timeout, metadata=_api_level_md(**kwargs)
        )
        check_status(response.status)
        m = MutationResult(response)
        ts_utils.update_collection_ts(collection_name, m.timestamp)
        return m

    async def _prepare_row_upsert_request(
        self,
        collection_name: str,
        rows: List,
        partition_name: Optional[str] = None,
        timeout: Optional[float] = None,
        **kwargs,
    ):
        if not isinstance(rows, list):
            raise ParamError(message="'rows' must be a list, please provide valid row data.")

        partial_update = kwargs.get("partial_update", False)
<<<<<<< HEAD

        fields_info, struct_fields_info, enable_dynamic = await self._get_info(
=======
        fields_info, enable_dynamic, schema_timestamp = await self._get_info(
>>>>>>> 986334ed
            collection_name, timeout, **kwargs
        )
        return Prepare.row_upsert_param(
            collection_name,
            rows,
            partition_name,
            fields_info,
            struct_fields_info,
            enable_dynamic=enable_dynamic,
            partial_update=partial_update,
            schema_timestamp=schema_timestamp,
        )

    @retry_on_rpc_failure()
    async def upsert_rows(
        self,
        collection_name: str,
        entities: List,
        partition_name: Optional[str] = None,
        timeout: Optional[float] = None,
        **kwargs,
    ):
        await self.ensure_channel_ready()
        if isinstance(entities, dict):
            entities = [entities]
        try:
            request = await self._prepare_row_upsert_request(
                collection_name, entities, partition_name, timeout, **kwargs
            )
        except DataNotMatchException:
            schema = await self.update_schema(collection_name, timeout, **kwargs)
            request = await self._prepare_row_upsert_request(
                collection_name, entities, partition_name, timeout, schema=schema, **kwargs
            )
        response = await self._async_stub.Upsert(
            request, timeout=timeout, metadata=_api_level_md(**kwargs)
        )
        if response.status.error_code == common_pb2.SchemaMismatch:
            schema = await self.update_schema(collection_name, timeout, **kwargs)
            request = await self._prepare_row_upsert_request(
                collection_name, entities, partition_name, timeout, schema=schema, **kwargs
            )
            response = await self._async_stub.Upsert(
                request, timeout=timeout, metadata=_api_level_md(**kwargs)
            )
        check_status(response.status)
        m = MutationResult(response)
        ts_utils.update_collection_ts(collection_name, m.timestamp)
        return m

    async def _execute_search(
        self, request: milvus_types.SearchRequest, timeout: Optional[float] = None, **kwargs
    ):
        response = await self._async_stub.Search(
            request, timeout=timeout, metadata=_api_level_md(**kwargs)
        )
        check_status(response.status)
        round_decimal = kwargs.get("round_decimal", -1)
        return SearchResult(
            response.results,
            round_decimal,
            status=response.status,
            session_ts=response.session_ts,
        )

    async def _execute_hybrid_search(
        self, request: milvus_types.HybridSearchRequest, timeout: Optional[float] = None, **kwargs
    ):
        response = await self._async_stub.HybridSearch(
            request, timeout=timeout, metadata=_api_level_md(**kwargs)
        )
        check_status(response.status)
        round_decimal = kwargs.get("round_decimal", -1)
        return SearchResult(response.results, round_decimal, status=response.status)

    @retry_on_rpc_failure()
    async def search(
        self,
        collection_name: str,
        data: Union[List[List[float]], utils.SparseMatrixInputType],
        anns_field: str,
        param: Dict,
        limit: int,
        expression: Optional[str] = None,
        partition_names: Optional[List[str]] = None,
        output_fields: Optional[List[str]] = None,
        round_decimal: int = -1,
        timeout: Optional[float] = None,
        ranker: Optional[Function] = None,
        **kwargs,
    ):
        await self.ensure_channel_ready()
        check_pass_param(
            limit=limit,
            round_decimal=round_decimal,
            anns_field=anns_field,
            search_data=data,
            partition_name_array=partition_names,
            output_fields=output_fields,
            guarantee_timestamp=kwargs.get("guarantee_timestamp"),
            timeout=timeout,
        )
        request = Prepare.search_requests_with_expr(
            collection_name,
            data,
            anns_field,
            param,
            limit,
            expression,
            partition_names,
            output_fields,
            round_decimal,
            ranker=ranker,
            **kwargs,
        )
        return await self._execute_search(request, timeout, round_decimal=round_decimal, **kwargs)

    @retry_on_rpc_failure()
    async def hybrid_search(
        self,
        collection_name: str,
        reqs: List[AnnSearchRequest],
        rerank: Union[BaseRanker, Function],
        limit: int,
        partition_names: Optional[List[str]] = None,
        output_fields: Optional[List[str]] = None,
        round_decimal: int = -1,
        timeout: Optional[float] = None,
        **kwargs,
    ):
        await self.ensure_channel_ready()
        check_pass_param(
            limit=limit,
            round_decimal=round_decimal,
            partition_name_array=partition_names,
            output_fields=output_fields,
            guarantee_timestamp=kwargs.get("guarantee_timestamp"),
            timeout=timeout,
        )

        requests = []
        for req in reqs:
            search_request = Prepare.search_requests_with_expr(
                collection_name,
                req.data,
                req.anns_field,
                req.param,
                req.limit,
                req.expr,
                partition_names=partition_names,
                round_decimal=round_decimal,
                expr_params=req.expr_params,
                **kwargs,
            )
            requests.append(search_request)

        hybrid_search_request = Prepare.hybrid_search_request_with_ranker(
            collection_name,
            requests,
            rerank,
            limit,
            partition_names,
            output_fields,
            round_decimal,
            **kwargs,
        )
        return await self._execute_hybrid_search(
            hybrid_search_request, timeout, round_decimal=round_decimal, **kwargs
        )

    @retry_on_rpc_failure()
    async def create_index(
        self,
        collection_name: str,
        field_name: str,
        params: Dict,
        timeout: Optional[float] = None,
        **kwargs,
    ):
        index_name = kwargs.pop("index_name", Config.IndexName)
        copy_kwargs = copy.deepcopy(kwargs)

        collection_desc = await self.describe_collection(
            collection_name, timeout=timeout, **copy_kwargs
        )
        await self.ensure_channel_ready()
        valid_field = False
        for fields in collection_desc["fields"]:
            if field_name != fields["name"]:
                continue
            valid_field = True
            if fields["type"] not in {
                DataType.FLOAT_VECTOR,
                DataType.BINARY_VECTOR,
                DataType.FLOAT16_VECTOR,
                DataType.BFLOAT16_VECTOR,
                DataType.SPARSE_FLOAT_VECTOR,
                DataType.INT8_VECTOR,
            }:
                break

        if not valid_field:
            raise MilvusException(message=f"cannot create index on non-existed field: {field_name}")

        index_param = Prepare.create_index_request(
            collection_name, field_name, params, index_name=index_name
        )

        status = await self._async_stub.CreateIndex(
            index_param, timeout=timeout, metadata=_api_level_md(**kwargs)
        )
        check_status(status)

        index_success, fail_reason = await self.wait_for_creating_index(
            collection_name=collection_name,
            index_name=index_name,
            timeout=timeout,
            field_name=field_name,
            **kwargs,
        )

        if not index_success:
            raise MilvusException(message=fail_reason)

        return Status(status.code, status.reason)

    @retry_on_rpc_failure()
    async def wait_for_creating_index(
        self, collection_name: str, index_name: str, timeout: Optional[float] = None, **kwargs
    ):
        timestamp = await self.alloc_timestamp()
        start = time.time()
        while True:
            await asyncio.sleep(0.5)
            state, fail_reason = await self.get_index_state(
                collection_name, index_name, timeout=timeout, timestamp=timestamp, **kwargs
            )
            if state == IndexState.Finished:
                return True, fail_reason
            if state == IndexState.Failed:
                return False, fail_reason
            end = time.time()
            if isinstance(timeout, int) and end - start > timeout:
                msg = (
                    f"collection {collection_name} create index {index_name} "
                    f"timeout in {timeout}s"
                )
                raise MilvusException(message=msg)

    @retry_on_rpc_failure()
    async def get_index_state(
        self,
        collection_name: str,
        index_name: str,
        timeout: Optional[float] = None,
        timestamp: Optional[int] = None,
        **kwargs,
    ):
        request = Prepare.describe_index_request(collection_name, index_name, timestamp)
        response = await self._async_stub.DescribeIndex(
            request, timeout=timeout, metadata=_api_level_md(**kwargs)
        )
        status = response.status
        check_status(status)

        if len(response.index_descriptions) == 1:
            index_desc = response.index_descriptions[0]
            return index_desc.state, index_desc.index_state_fail_reason
        field_name = kwargs.pop("field_name", "")
        if field_name != "":
            for index_desc in response.index_descriptions:
                if index_desc.field_name == field_name:
                    return index_desc.state, index_desc.index_state_fail_reason

        raise AmbiguousIndexName(message=ExceptionsMessage.AmbiguousIndexName)

    @retry_on_rpc_failure()
    async def drop_index(
        self,
        collection_name: str,
        field_name: str,
        index_name: str,
        timeout: Optional[float] = None,
        **kwargs,
    ):
        await self.ensure_channel_ready()
        check_pass_param(collection_name=collection_name, timeout=timeout)
        request = Prepare.drop_index_request(collection_name, field_name, index_name)
        response = await self._async_stub.DropIndex(
            request, timeout=timeout, metadata=_api_level_md(**kwargs)
        )
        check_status(response)

    @retry_on_rpc_failure()
    async def create_partition(
        self, collection_name: str, partition_name: str, timeout: Optional[float] = None, **kwargs
    ):
        await self.ensure_channel_ready()
        check_pass_param(
            collection_name=collection_name, partition_name=partition_name, timeout=timeout
        )
        request = Prepare.create_partition_request(collection_name, partition_name)
        response = await self._async_stub.CreatePartition(
            request, timeout=timeout, metadata=_api_level_md(**kwargs)
        )
        check_status(response)

    @retry_on_rpc_failure()
    async def drop_partition(
        self, collection_name: str, partition_name: str, timeout: Optional[float] = None, **kwargs
    ):
        await self.ensure_channel_ready()
        check_pass_param(
            collection_name=collection_name, partition_name=partition_name, timeout=timeout
        )
        request = Prepare.drop_partition_request(collection_name, partition_name)

        response = await self._async_stub.DropPartition(
            request, timeout=timeout, metadata=_api_level_md(**kwargs)
        )
        check_status(response)

    @retry_on_rpc_failure()
    async def load_partitions(
        self,
        collection_name: str,
        partition_names: List[str],
        replica_number: Optional[int] = None,
        timeout: Optional[float] = None,
        **kwargs,
    ):
        await self.ensure_channel_ready()
        check_pass_param(timeout=timeout)

        request = Prepare.load_partitions(
            collection_name=collection_name,
            partition_names=partition_names,
            replica_number=replica_number,
            **kwargs,
        )
        response = await self._async_stub.LoadPartitions(
            request, timeout=timeout, metadata=_api_level_md(**kwargs)
        )
        check_status(response)

        await self.wait_for_loading_partitions(
            collection_name=collection_name,
            partition_names=partition_names,
            is_refresh=request.refresh,
            timeout=timeout,
            **kwargs,
        )

    @retry_on_rpc_failure()
    async def wait_for_loading_partitions(
        self,
        collection_name: str,
        partition_names: List[str],
        timeout: Optional[float] = None,
        is_refresh: bool = False,
        **kwargs,
    ):
        start = time.time()

        def can_loop(t: int) -> bool:
            return True if timeout is None else t <= (start + timeout)

        while can_loop(time.time()):
            progress = await self.get_loading_progress(
                collection_name, partition_names, timeout=timeout, is_refresh=is_refresh, **kwargs
            )
            if progress >= 100:
                return
            await asyncio.sleep(Config.WaitTimeDurationWhenLoad)
        raise MilvusException(
            message=f"wait for loading partition timeout, collection: {collection_name}, partitions: {partition_names}"
        )

    @retry_on_rpc_failure()
    async def release_partitions(
        self,
        collection_name: str,
        partition_names: List[str],
        timeout: Optional[float] = None,
        **kwargs,
    ):
        await self.ensure_channel_ready()
        check_pass_param(
            collection_name=collection_name, partition_name_array=partition_names, timeout=timeout
        )
        request = Prepare.release_partitions("", collection_name, partition_names)
        response = await self._async_stub.ReleasePartitions(
            request, timeout=timeout, metadata=_api_level_md(**kwargs)
        )
        check_status(response)

    @retry_on_rpc_failure()
    async def has_partition(
        self, collection_name: str, partition_name: str, timeout: Optional[float] = None, **kwargs
    ) -> bool:
        await self.ensure_channel_ready()
        check_pass_param(
            collection_name=collection_name, partition_name=partition_name, timeout=timeout
        )
        request = Prepare.has_partition_request(collection_name, partition_name)
        response = await self._async_stub.HasPartition(
            request, timeout=timeout, metadata=_api_level_md(**kwargs)
        )
        check_status(response.status)
        return response.value

    @retry_on_rpc_failure()
    async def list_partitions(
        self, collection_name: str, timeout: Optional[float] = None, **kwargs
    ) -> List[str]:
        await self.ensure_channel_ready()
        check_pass_param(collection_name=collection_name, timeout=timeout)
        request = Prepare.show_partitions_request(collection_name)
        response = await self._async_stub.ShowPartitions(
            request, timeout=timeout, metadata=_api_level_md(**kwargs)
        )
        check_status(response.status)
        return list(response.partition_names)

    @retry_on_rpc_failure()
    async def get(
        self,
        collection_name: str,
        ids: List[int],
        output_fields: Optional[List[str]] = None,
        partition_names: Optional[List[str]] = None,
        timeout: Optional[float] = None,
        **kwargs,
    ):
        # TODO: some check
        await self.ensure_channel_ready()
        request = Prepare.retrieve_request(collection_name, ids, output_fields, partition_names)
        return await self._async_stub.Retrieve.get(
            request, timeout=timeout, metadata=_api_level_md(**kwargs)
        )

    @retry_on_rpc_failure()
    async def query(
        self,
        collection_name: str,
        expr: str,
        output_fields: Optional[List[str]] = None,
        partition_names: Optional[List[str]] = None,
        timeout: Optional[float] = None,
        strict_float32: bool = False,
        **kwargs,
    ):
        await self.ensure_channel_ready()
        if output_fields is not None and not isinstance(output_fields, (list,)):
            raise ParamError(message="Invalid query format. 'output_fields' must be a list")
        request = Prepare.query_request(
            collection_name, expr, output_fields, partition_names, **kwargs
        )
        response = await self._async_stub.Query(
            request, timeout=timeout, metadata=_api_level_md(**kwargs)
        )
        check_status(response.status)

        num_fields = len(response.fields_data)
        # check has fields
        if num_fields == 0:
            raise MilvusException(message="No fields returned")

        # check if all lists are of the same length
        it = iter(response.fields_data)
        num_entities = len_of(next(it))
        if not all(len_of(field_data) == num_entities for field_data in it):
            raise MilvusException(message="The length of fields data is inconsistent")

        _, dynamic_fields = entity_helper.extract_dynamic_field_from_result(response)
        keys = [field_data.field_name for field_data in response.fields_data]
        filtered_keys = [k for k in keys if k != "$meta"]
        results = [dict.fromkeys(filtered_keys) for _ in range(num_entities)]
        lazy_field_data = []
        for field_data in response.fields_data:
            lazy_extracted = entity_helper.extract_row_data_from_fields_data_v2(field_data, results)
            if lazy_extracted:
                lazy_field_data.append(field_data)

        extra_dict = get_extra_info(response.status)
        extra_dict[ITERATOR_SESSION_TS_FIELD] = response.session_ts
        return HybridExtraList(
            lazy_field_data,
            results,
            extra=extra_dict,
            dynamic_fields=dynamic_fields,
            strict_float32=strict_float32,
        )

    @retry_on_rpc_failure()
    @ignore_unimplemented(0)
    async def alloc_timestamp(self, timeout: Optional[float] = None, **kwargs) -> int:
        await self.ensure_channel_ready()
        request = milvus_types.AllocTimestampRequest()
        response = await self._async_stub.AllocTimestamp(
            request, timeout=timeout, metadata=_api_level_md(**kwargs)
        )
        check_status(response.status)
        return response.timestamp

    @retry_on_rpc_failure()
    async def alter_collection_properties(
        self, collection_name: str, properties: dict, timeout: Optional[float] = None, **kwargs
    ):
        await self.ensure_channel_ready()
        check_pass_param(collection_name=collection_name, properties=properties, timeout=timeout)
        request = Prepare.alter_collection_request(collection_name, properties=properties)
        status = await self._async_stub.AlterCollection(
            request, timeout=timeout, metadata=_api_level_md(**kwargs)
        )
        check_status(status)

    @retry_on_rpc_failure()
    async def drop_collection_properties(
        self,
        collection_name: str,
        property_keys: List[str],
        timeout: Optional[float] = None,
        **kwargs,
    ):
        await self.ensure_channel_ready()
        check_pass_param(collection_name=collection_name, timeout=timeout)
        request = Prepare.alter_collection_request(collection_name, delete_keys=property_keys)
        status = await self._async_stub.AlterCollection(
            request, timeout=timeout, metadata=_api_level_md(**kwargs)
        )
        check_status(status)

    @retry_on_rpc_failure()
    async def alter_collection_field(
        self,
        collection_name: str,
        field_name: str,
        field_params: dict,
        timeout: Optional[float] = None,
        **kwargs,
    ):
        await self.ensure_channel_ready()
        check_pass_param(collection_name=collection_name, properties=field_params, timeout=timeout)
        request = Prepare.alter_collection_field_request(
            collection_name=collection_name, field_name=field_name, field_param=field_params
        )
        status = await self._async_stub.AlterCollectionField(
            request, timeout=timeout, metadata=_api_level_md(**kwargs)
        )
        check_status(status)

    @retry_on_rpc_failure()
    async def add_collection_field(
        self,
        collection_name: str,
        field_schema: FieldSchema,
        timeout: Optional[float] = None,
        **kwargs,
    ):
        await self.ensure_channel_ready()
        check_pass_param(collection_name=collection_name, timeout=timeout)
        request = Prepare.add_collection_field_request(collection_name, field_schema)
        status = await self._async_stub.AddCollectionField(
            request, timeout=timeout, metadata=_api_level_md(**kwargs)
        )
        check_status(status)

    @retry_on_rpc_failure()
    async def list_indexes(self, collection_name: str, timeout: Optional[float] = None, **kwargs):
        await self.ensure_channel_ready()
        check_pass_param(collection_name=collection_name, timeout=timeout)
        request = Prepare.describe_index_request(collection_name, "")

        response = await self._async_stub.DescribeIndex(
            request, timeout=timeout, metadata=_api_level_md(**kwargs)
        )
        status = response.status
        if is_successful(status):
            return response.index_descriptions
        if status.code == ErrorCode.INDEX_NOT_FOUND or status.error_code == Status.INDEX_NOT_EXIST:
            return []
        raise MilvusException(status.code, status.reason, status.error_code)

    @retry_on_rpc_failure()
    async def describe_index(
        self,
        collection_name: str,
        index_name: str,
        timeout: Optional[float] = None,
        timestamp: Optional[int] = None,
        **kwargs,
    ):
        await self.ensure_channel_ready()
        check_pass_param(collection_name=collection_name, index_name=index_name, timeout=timeout)
        request = Prepare.describe_index_request(collection_name, index_name, timestamp=timestamp)

        response = await self._async_stub.DescribeIndex(
            request, timeout=timeout, metadata=_api_level_md(**kwargs)
        )
        status = response.status
        if status.code == ErrorCode.INDEX_NOT_FOUND or status.error_code == Status.INDEX_NOT_EXIST:
            return None
        check_status(status)
        if len(response.index_descriptions) == 1:
            info_dict = {kv.key: kv.value for kv in response.index_descriptions[0].params}
            info_dict["field_name"] = response.index_descriptions[0].field_name
            info_dict["index_name"] = response.index_descriptions[0].index_name
            if info_dict.get("params"):
                info_dict["params"] = json.loads(info_dict["params"])
            info_dict["total_rows"] = response.index_descriptions[0].total_rows
            info_dict["indexed_rows"] = response.index_descriptions[0].indexed_rows
            info_dict["pending_index_rows"] = response.index_descriptions[0].pending_index_rows
            info_dict["state"] = common_pb2.IndexState.Name(response.index_descriptions[0].state)
            return info_dict

        raise AmbiguousIndexName(message=ExceptionsMessage.AmbiguousIndexName)

    @retry_on_rpc_failure()
    async def alter_index_properties(
        self,
        collection_name: str,
        index_name: str,
        properties: dict,
        timeout: Optional[float] = None,
        **kwargs,
    ):
        await self.ensure_channel_ready()
        check_pass_param(collection_name=collection_name, index_name=index_name, timeout=timeout)
        if properties is None:
            raise ParamError(message="properties should not be None")

        request = Prepare.alter_index_properties_request(collection_name, index_name, properties)
        response = await self._async_stub.AlterIndex(
            request, timeout=timeout, metadata=_api_level_md(**kwargs)
        )
        check_status(response)

    @retry_on_rpc_failure()
    async def drop_index_properties(
        self,
        collection_name: str,
        index_name: str,
        property_keys: List[str],
        timeout: Optional[float] = None,
        **kwargs,
    ):
        await self.ensure_channel_ready()
        check_pass_param(collection_name=collection_name, index_name=index_name, timeout=timeout)
        request = Prepare.drop_index_properties_request(
            collection_name, index_name, delete_keys=property_keys
        )
        response = await self._async_stub.AlterIndex(
            request, timeout=timeout, metadata=_api_level_md(**kwargs)
        )
        check_status(response)

    @retry_on_rpc_failure()
    async def create_alias(
        self, collection_name: str, alias: str, timeout: Optional[float] = None, **kwargs
    ):
        await self.ensure_channel_ready()
        check_pass_param(collection_name=collection_name, timeout=timeout)
        request = Prepare.create_alias_request(collection_name, alias)
        response = await self._async_stub.CreateAlias(
            request, timeout=timeout, metadata=_api_level_md(**kwargs)
        )
        check_status(response)

    @retry_on_rpc_failure()
    async def drop_alias(self, alias: str, timeout: Optional[float] = None, **kwargs):
        await self.ensure_channel_ready()
        request = Prepare.drop_alias_request(alias)
        response = await self._async_stub.DropAlias(
            request, timeout=timeout, metadata=_api_level_md(**kwargs)
        )
        check_status(response)

    @retry_on_rpc_failure()
    async def alter_alias(
        self, collection_name: str, alias: str, timeout: Optional[float] = None, **kwargs
    ):
        await self.ensure_channel_ready()
        check_pass_param(collection_name=collection_name, timeout=timeout)
        request = Prepare.alter_alias_request(collection_name, alias)
        response = await self._async_stub.AlterAlias(
            request, timeout=timeout, metadata=_api_level_md(**kwargs)
        )
        check_status(response)

    @retry_on_rpc_failure()
    async def describe_alias(self, alias: str, timeout: Optional[float] = None, **kwargs):
        await self.ensure_channel_ready()
        check_pass_param(alias=alias, timeout=timeout)
        request = Prepare.describe_alias_request(alias)
        response = await self._async_stub.DescribeAlias(
            request, timeout=timeout, metadata=_api_level_md(**kwargs)
        )
        check_status(response.status)
        ret = {
            "alias": alias,
        }
        if response.collection:
            ret["collection_name"] = response.collection
        if response.db_name:
            ret["db_name"] = response.db_name
        return ret

    @retry_on_rpc_failure()
    async def list_aliases(self, collection_name: str, timeout: Optional[float] = None, **kwargs):
        await self.ensure_channel_ready()
        check_pass_param(collection_name=collection_name, timeout=timeout)
        request = Prepare.list_aliases_request(collection_name)
        response = await self._async_stub.ListAliases(
            request, timeout=timeout, metadata=_api_level_md(**kwargs)
        )
        check_status(response.status)
        return response.aliases

    def reset_db_name(self, db_name: str):
        self._setup_db_name(db_name)
        self._setup_grpc_channel()

    @retry_on_rpc_failure()
    async def create_database(
        self,
        db_name: str,
        properties: Optional[dict] = None,
        timeout: Optional[float] = None,
        **kwargs,
    ):
        await self.ensure_channel_ready()
        check_pass_param(db_name=db_name, timeout=timeout)
        request = Prepare.create_database_req(db_name, properties=properties)
        status = await self._async_stub.CreateDatabase(
            request, timeout=timeout, metadata=_api_level_md(**kwargs)
        )
        check_status(status)

    @retry_on_rpc_failure()
    async def drop_database(self, db_name: str, timeout: Optional[float] = None, **kwargs):
        await self.ensure_channel_ready()
        request = Prepare.drop_database_req(db_name)
        status = await self._async_stub.DropDatabase(
            request, timeout=timeout, metadata=_api_level_md(**kwargs)
        )
        check_status(status)

    @retry_on_rpc_failure()
    async def list_database(self, timeout: Optional[float] = None, **kwargs):
        await self.ensure_channel_ready()
        check_pass_param(timeout=timeout)
        request = Prepare.list_database_req()
        response = await self._async_stub.ListDatabases(
            request, timeout=timeout, metadata=_api_level_md(**kwargs)
        )
        check_status(response.status)
        return list(response.db_names)

    @retry_on_rpc_failure()
    async def alter_database(
        self, db_name: str, properties: dict, timeout: Optional[float] = None, **kwargs
    ):
        await self.ensure_channel_ready()
        request = Prepare.alter_database_properties_req(db_name, properties)
        status = await self._async_stub.AlterDatabase(
            request, timeout=timeout, metadata=_api_level_md(**kwargs)
        )
        check_status(status)

    @retry_on_rpc_failure()
    async def drop_database_properties(
        self, db_name: str, property_keys: List[str], timeout: Optional[float] = None, **kwargs
    ):
        await self.ensure_channel_ready()
        request = Prepare.drop_database_properties_req(db_name, property_keys)
        status = await self._async_stub.AlterDatabase(
            request, timeout=timeout, metadata=_api_level_md(**kwargs)
        )
        check_status(status)

    @retry_on_rpc_failure()
    async def describe_database(self, db_name: str, timeout: Optional[float] = None, **kwargs):
        await self.ensure_channel_ready()
        request = Prepare.describe_database_req(db_name=db_name)
        resp = await self._async_stub.DescribeDatabase(
            request, timeout=timeout, metadata=_api_level_md(**kwargs)
        )
        check_status(resp.status)
        return DatabaseInfo(resp).to_dict()

    @retry_on_rpc_failure()
    async def create_privilege_group(
        self, privilege_group: str, timeout: Optional[float] = None, **kwargs
    ):
        await self.ensure_channel_ready()
        req = Prepare.create_privilege_group_req(privilege_group)
        resp = await self._async_stub.CreatePrivilegeGroup(
            req, timeout=timeout, metadata=_api_level_md(**kwargs)
        )
        check_status(resp)

    @retry_on_rpc_failure()
    async def drop_privilege_group(
        self, privilege_group: str, timeout: Optional[float] = None, **kwargs
    ):
        await self.ensure_channel_ready()
        req = Prepare.drop_privilege_group_req(privilege_group)
        resp = await self._async_stub.DropPrivilegeGroup(
            req, timeout=timeout, metadata=_api_level_md(**kwargs)
        )
        check_status(resp)

    @retry_on_rpc_failure()
    async def list_privilege_groups(self, timeout: Optional[float] = None, **kwargs):
        await self.ensure_channel_ready()
        req = Prepare.list_privilege_groups_req()
        resp = await self._async_stub.ListPrivilegeGroups(
            req, timeout=timeout, metadata=_api_level_md(**kwargs)
        )
        check_status(resp.status)
        return resp.privilege_groups

    @retry_on_rpc_failure()
    async def add_privileges_to_group(
        self, privilege_group: str, privileges: List[str], timeout: Optional[float] = None, **kwargs
    ):
        await self.ensure_channel_ready()
        req = Prepare.operate_privilege_group_req(
            privilege_group, privileges, milvus_types.OperatePrivilegeGroupType.AddPrivilegesToGroup
        )
        resp = await self._async_stub.OperatePrivilegeGroup(
            req, timeout=timeout, metadata=_api_level_md(**kwargs)
        )
        check_status(resp)

    @retry_on_rpc_failure()
    async def remove_privileges_from_group(
        self, privilege_group: str, privileges: List[str], timeout: Optional[float] = None, **kwargs
    ):
        await self.ensure_channel_ready()
        req = Prepare.operate_privilege_group_req(
            privilege_group,
            privileges,
            milvus_types.OperatePrivilegeGroupType.RemovePrivilegesFromGroup,
        )
        resp = await self._async_stub.OperatePrivilegeGroup(
            req, timeout=timeout, metadata=_api_level_md(**kwargs)
        )
        check_status(resp)

    @retry_on_rpc_failure()
    async def create_user(
        self, user: str, password: str, timeout: Optional[float] = None, **kwargs
    ):
        check_pass_param(user=user, password=password, timeout=timeout)
        req = Prepare.create_user_request(user, password)
        resp = await self._async_stub.CreateCredential(
            req, timeout=timeout, metadata=_api_level_md(**kwargs)
        )
        check_status(resp)

    @retry_on_rpc_failure()
    async def drop_user(self, user: str, timeout: Optional[float] = None, **kwargs):
        req = Prepare.delete_user_request(user)
        resp = await self._async_stub.DeleteCredential(
            req, timeout=timeout, metadata=_api_level_md(**kwargs)
        )
        check_status(resp)

    @retry_on_rpc_failure()
    async def update_password(
        self,
        user: str,
        old_password: str,
        new_password: str,
        timeout: Optional[float] = None,
        **kwargs,
    ):
        req = Prepare.update_password_request(user, old_password, new_password)
        resp = await self._async_stub.UpdateCredential(
            req, timeout=timeout, metadata=_api_level_md(**kwargs)
        )
        check_status(resp)

    @retry_on_rpc_failure()
    async def list_users(self, timeout: Optional[float] = None, **kwargs):
        req = Prepare.list_usernames_request()
        resp = await self._async_stub.ListCredUsers(
            req, timeout=timeout, metadata=_api_level_md(**kwargs)
        )
        check_status(resp.status)
        return resp.usernames

    @retry_on_rpc_failure()
    async def describe_user(
        self, username: str, include_role_info: bool, timeout: Optional[float] = None, **kwargs
    ):
        req = Prepare.select_user_request(username, include_role_info)
        resp = await self._async_stub.SelectUser(
            req, timeout=timeout, metadata=_api_level_md(**kwargs)
        )
        check_status(resp.status)
        return resp

    @retry_on_rpc_failure()
    async def create_role(self, role_name: str, timeout: Optional[float] = None, **kwargs):
        await self.ensure_channel_ready()
        req = Prepare.create_role_request(role_name)
        resp = await self._async_stub.CreateRole(
            req, timeout=timeout, metadata=_api_level_md(**kwargs)
        )
        check_status(resp)

    @retry_on_rpc_failure()
    async def drop_role(
        self, role_name: str, force_drop: bool = False, timeout: Optional[float] = None, **kwargs
    ):
        await self.ensure_channel_ready()
        req = Prepare.drop_role_request(role_name, force_drop=force_drop)
        resp = await self._async_stub.DropRole(
            req, timeout=timeout, metadata=_api_level_md(**kwargs)
        )
        check_status(resp)

    @retry_on_rpc_failure()
    async def grant_role(
        self, username: str, role_name: str, timeout: Optional[float] = None, **kwargs
    ):
        await self.ensure_channel_ready()
        req = Prepare.operate_user_role_request(
            username, role_name, milvus_types.OperateUserRoleType.AddUserToRole
        )
        resp = await self._async_stub.OperateUserRole(
            req, timeout=timeout, metadata=_api_level_md(**kwargs)
        )
        check_status(resp)

    @retry_on_rpc_failure()
    async def revoke_role(
        self, username: str, role_name: str, timeout: Optional[float] = None, **kwargs
    ):
        await self.ensure_channel_ready()
        req = Prepare.operate_user_role_request(
            username, role_name, milvus_types.OperateUserRoleType.RemoveUserFromRole
        )
        resp = await self._async_stub.OperateUserRole(
            req, timeout=timeout, metadata=_api_level_md(**kwargs)
        )
        check_status(resp)

    @retry_on_rpc_failure()
    async def describe_role(
        self, role_name: str, include_user_info: bool, timeout: Optional[float] = None, **kwargs
    ):
        await self.ensure_channel_ready()
        req = Prepare.select_role_request(role_name, include_user_info)
        resp = await self._async_stub.SelectRole(
            req, timeout=timeout, metadata=_api_level_md(**kwargs)
        )
        check_status(resp.status)
        return resp.results

    @retry_on_rpc_failure()
    async def list_roles(self, include_user_info: bool, timeout: Optional[float] = None, **kwargs):
        await self.ensure_channel_ready()
        req = Prepare.select_role_request(None, include_user_info)
        resp = await self._async_stub.SelectRole(
            req, timeout=timeout, metadata=_api_level_md(**kwargs)
        )
        check_status(resp.status)
        return resp.results

    @retry_on_rpc_failure()
    async def select_grant_for_one_role(
        self, role_name: str, db_name: str, timeout: Optional[float] = None, **kwargs
    ):
        await self.ensure_channel_ready()
        req = Prepare.select_grant_request(role_name, None, None, db_name)
        resp = await self._async_stub.SelectGrant(
            req, timeout=timeout, metadata=_api_level_md(**kwargs)
        )
        check_status(resp.status)

        return GrantInfo(resp.entities)

    @retry_on_rpc_failure()
    async def grant_privilege(
        self,
        role_name: str,
        object: str,
        object_name: str,
        privilege: str,
        db_name: str,
        timeout: Optional[float] = None,
        **kwargs,
    ):
        await self.ensure_channel_ready()
        req = Prepare.operate_privilege_request(
            role_name,
            object,
            object_name,
            privilege,
            db_name,
            milvus_types.OperatePrivilegeType.Grant,
        )
        resp = await self._async_stub.OperatePrivilege(
            req, timeout=timeout, metadata=_api_level_md(**kwargs)
        )
        check_status(resp)

    @retry_on_rpc_failure()
    async def revoke_privilege(
        self,
        role_name: str,
        object: str,
        object_name: str,
        privilege: str,
        db_name: str,
        timeout: Optional[float] = None,
        **kwargs,
    ):
        await self.ensure_channel_ready()
        req = Prepare.operate_privilege_request(
            role_name,
            object,
            object_name,
            privilege,
            db_name,
            milvus_types.OperatePrivilegeType.Revoke,
        )
        resp = await self._async_stub.OperatePrivilege(
            req, timeout=timeout, metadata=_api_level_md(**kwargs)
        )
        check_status(resp)

    @retry_on_rpc_failure()
    async def grant_privilege_v2(
        self,
        role_name: str,
        privilege: str,
        collection_name: str,
        db_name: Optional[str] = None,
        timeout: Optional[float] = None,
        **kwargs,
    ):
        await self.ensure_channel_ready()
        req = Prepare.operate_privilege_v2_request(
            role_name,
            privilege,
            milvus_types.OperatePrivilegeType.Grant,
            db_name,
            collection_name,
        )
        resp = await self._async_stub.OperatePrivilegeV2(
            req, timeout=timeout, metadata=_api_level_md(**kwargs)
        )
        check_status(resp)

    @retry_on_rpc_failure()
    async def revoke_privilege_v2(
        self,
        role_name: str,
        privilege: str,
        collection_name: str,
        db_name: Optional[str] = None,
        timeout: Optional[float] = None,
        **kwargs,
    ):
        await self.ensure_channel_ready()
        req = Prepare.operate_privilege_v2_request(
            role_name,
            privilege,
            milvus_types.OperatePrivilegeType.Revoke,
            db_name,
            collection_name,
        )
        resp = await self._async_stub.OperatePrivilegeV2(
            req, timeout=timeout, metadata=_api_level_md(**kwargs)
        )
        check_status(resp)

    @retry_on_rpc_failure()
    async def create_resource_group(self, name: str, timeout: Optional[float] = None, **kwargs):
        req = Prepare.create_resource_group(name, **kwargs)
        resp = await self._async_stub.CreateResourceGroup(
            req, timeout=timeout, metadata=_api_level_md(**kwargs)
        )
        check_status(resp)

    @retry_on_rpc_failure()
    async def drop_resource_group(self, name: str, timeout: Optional[float] = None, **kwargs):
        req = Prepare.drop_resource_group(name)
        resp = await self._async_stub.DropResourceGroup(
            req, timeout=timeout, metadata=_api_level_md(**kwargs)
        )
        check_status(resp)

    @retry_on_rpc_failure()
    async def update_resource_groups(
        self, configs: Dict[str, ResourceGroupConfig], timeout: Optional[float] = None, **kwargs
    ):
        req = Prepare.update_resource_groups(configs)
        resp = await self._async_stub.UpdateResourceGroups(
            req, timeout=timeout, metadata=_api_level_md(**kwargs)
        )
        check_status(resp)

    @retry_on_rpc_failure()
    async def describe_resource_group(self, name: str, timeout: Optional[float] = None, **kwargs):
        req = Prepare.describe_resource_group(name)
        resp = await self._async_stub.DescribeResourceGroup(
            req, timeout=timeout, metadata=_api_level_md(**kwargs)
        )
        check_status(resp.status)
        return resp.resource_group

    @retry_on_rpc_failure()
    async def list_resource_groups(self, timeout: Optional[float] = None, **kwargs):
        req = Prepare.list_resource_groups()
        resp = await self._async_stub.ListResourceGroups(
            req, timeout=timeout, metadata=_api_level_md(**kwargs)
        )
        check_status(resp.status)
        return list(resp.resource_groups)

    @retry_on_rpc_failure()
    async def transfer_replica(
        self,
        source: str,
        target: str,
        collection_name: str,
        num_replica: int,
        timeout: Optional[float] = None,
        **kwargs,
    ):
        req = Prepare.transfer_replica(source, target, collection_name, num_replica)
        resp = await self._async_stub.TransferReplica(
            req, timeout=timeout, metadata=_api_level_md(**kwargs)
        )
        check_status(resp)

    @retry_on_rpc_failure()
    async def flush(self, collection_names: List[str], timeout: Optional[float] = None, **kwargs):
        req = Prepare.flush_param(collection_names)
        response = await self._async_stub.Flush(
            req, timeout=timeout, metadata=_api_level_md(**kwargs)
        )
        check_status(response.status)
        return response

    @retry_on_rpc_failure()
    async def compact(
        self,
        collection_name: str,
        is_clustering: Optional[bool] = False,
        is_l0: Optional[bool] = False,
        timeout: Optional[float] = None,
        **kwargs,
    ) -> int:
        meta = _api_level_md(**kwargs)
        request = Prepare.describe_collection_request(collection_name)
        response = await self._async_stub.DescribeCollection(
            request, timeout=timeout, metadata=meta
        )
        check_status(response.status)

        req = Prepare.manual_compaction(
            collection_name, is_clustering, is_l0, response.collectionID
        )
        response = await self._async_stub.ManualCompaction(req, timeout=timeout, metadata=meta)
        check_status(response.status)

        return response.compactionID

    @retry_on_rpc_failure()
    async def get_compaction_state(
        self, compaction_id: int, timeout: Optional[float] = None, **kwargs
    ):
        req = Prepare.get_compaction_state(compaction_id)
        response = await self._async_stub.GetCompactionState(
            req, timeout=timeout, metadata=_api_level_md(**kwargs)
        )
        check_status(response.status)

        return CompactionState(
            compaction_id,
            State.new(response.state),
            response.executingPlanNo,
            response.timeoutPlanNo,
            response.completedPlanNo,
        )

    @retry_on_rpc_failure()
    async def run_analyzer(
        self,
        texts: Union[str, List[str]],
        analyzer_params: Optional[Union[str, Dict]] = None,
        with_hash: bool = False,
        with_detail: bool = False,
        collection_name: Optional[str] = None,
        field_name: Optional[str] = None,
        analyzer_names: Optional[Union[str, List[str]]] = None,
        timeout: Optional[float] = None,
        **kwargs,
    ):
        req = Prepare.run_analyzer(
            texts,
            analyzer_params=analyzer_params,
            with_hash=with_hash,
            with_detail=with_detail,
            collection_name=collection_name,
            field_name=field_name,
            analyzer_names=analyzer_names,
        )
        resp = await self._async_stub.RunAnalyzer(
            req, timeout=timeout, metadata=_api_level_md(**kwargs)
        )
        check_status(resp.status)

        if isinstance(texts, str):
            return AnalyzeResult(resp.results[0], with_hash, with_detail)
        return [AnalyzeResult(result, with_hash, with_detail) for result in resp.results]<|MERGE_RESOLUTION|>--- conflicted
+++ resolved
@@ -527,10 +527,7 @@
         struct_fields_info = schema.get("struct_array_fields", [])
         enable_dynamic = schema.get("enable_dynamic_field", False)
 
-<<<<<<< HEAD
-        return fields_info, struct_fields_info, enable_dynamic
-=======
-        return fields_info, enable_dynamic, schema_timestamp
+        return fields_info, struct_fields_info, enable_dynamic, schema_timestamp
 
     async def update_schema(
         self, collection_name: str, timeout: Optional[float] = None, **kwargs
@@ -563,7 +560,6 @@
             "schema_timestamp": schema_timestamp,
         }
         return schema, schema_timestamp
->>>>>>> 986334ed
 
     @retry_on_rpc_failure()
     async def release_collection(
@@ -744,12 +740,8 @@
             raise ParamError(message="'rows' must be a list, please provide valid row data.")
 
         partial_update = kwargs.get("partial_update", False)
-<<<<<<< HEAD
-
-        fields_info, struct_fields_info, enable_dynamic = await self._get_info(
-=======
-        fields_info, enable_dynamic, schema_timestamp = await self._get_info(
->>>>>>> 986334ed
+
+        fields_info, struct_fields_info, enable_dynamic, schema_timestamp = await self._get_info(
             collection_name, timeout, **kwargs
         )
         return Prepare.row_upsert_param(
