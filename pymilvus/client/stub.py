--- conflicted
+++ resolved
@@ -111,10 +111,6 @@
         self._status = None
         self._connected = False
         self._handler = handler
-<<<<<<< HEAD
-=======
-        # store extra key-words arguments
->>>>>>> 6a845d12
         self._kw = kwargs
 
         if handler != "GRPC":
@@ -126,11 +122,7 @@
         self._pool_kwargs = _pool_args(handler=handler, **kwargs)
         self._update_connection_pool(channel=channel)
 
-<<<<<<< HEAD
-        # store extra key-words arguments
-       
-=======
->>>>>>> 6a845d12
+
         self._hooks = collections.defaultdict()
 
         self._deploy_mode = DeployMode.Distributed
