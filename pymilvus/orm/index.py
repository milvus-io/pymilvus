# Copyright (C) 2019-2021 Zilliz. All rights reserved.
#
# Licensed under the Apache License, Version 2.0 (the "License"); you may not use this file except
# in compliance with the License. You may obtain a copy of the License at
#
# http://www.apache.org/licenses/LICENSE-2.0
#
# Unless required by applicable law or agreed to in writing, software distributed under the License
# is distributed on an "AS IS" BASIS, WITHOUT WARRANTIES OR CONDITIONS OF ANY KIND, either express
# or implied. See the License for the specific language governing permissions and limitations under
# the License.

import copy

from ..exceptions import CollectionNotExistException, ExceptionsMessage, IndexNotExistException
from ..client.configs import DefaultConfigs


class Index:
    def __init__(self, collection, field_name, index_params, **kwargs):
        """
        Creates index on a specified field according to the index parameters.

        :param collection: The collection in which the index is created
        :type  collection: Collection

        :param field_name: The name of the field to create an index for.
        :type  field_name: str

        :param index_params: Indexing parameters.
        :type  index_params: dict

        :param kwargs:
            * *index_name* (``str``) --
              The name of index which will be created. Then you can use the index name to check the state of index.
              If no index name is specified, default index name is used.

        :raises ParamError: If parameters are invalid.
        :raises IndexConflictException:
        If an index of the same name but of different param already exists.

        :example:
        >>> from pymilvus import *
        >>> from pymilvus.schema import *
        >>> from pymilvus.types import DataType
        >>> connections.connect()
        <pymilvus.client.stub.Milvus object at 0x7fac15e53470>
        >>> field1 = FieldSchema("int64", DataType.INT64, is_primary=True)
        >>> field2 = FieldSchema("fvec", DataType.FLOAT_VECTOR, is_primary=False, dim=128)
        >>> schema = CollectionSchema(fields=[field1, field2], description="collection description")
        >>> collection = Collection(name='test_collection', schema=schema)
        >>> # insert some data
        >>> index_params = {"index_type": "IVF_FLAT", "metric_type": "L2", "params": {"nlist": 128}}
        >>> index = Index(collection, "fvec", index_params)
        >>> print(index.params)
        {'index_type': 'IVF_FLAT', 'metric_type': 'L2', 'params': {'nlist': 128}}
        >>> print(index.collection_name)
        test_collection
        >>> print(index.field_name)
        fvec
        >>> index.drop()
        """
        from .collection import Collection
        if not isinstance(collection, Collection):
            raise CollectionNotExistException(0, ExceptionsMessage.CollectionType)
        self._collection = collection
        self._field_name = field_name
        self._index_params = index_params
        index_name = kwargs.get("index_name", DefaultConfigs.IndexName)
        self._index_name = index_name
        self._kwargs = kwargs
        if self._kwargs.pop("construct_only", False):
            return

        copy_kwargs = copy.deepcopy(kwargs)
        index_name = copy_kwargs.get("index_name", DefaultConfigs.IndexName)
        if copy_kwargs.get("index_name"):
            copy_kwargs.pop("index_name")

        conn = self._get_connection()
        index = conn.describe_index(self._collection.name, index_name, **copy_kwargs)
        if index is not None:
            tmp_field_name = index.pop("field_name", None)
        if index is None or index != index_params or tmp_field_name != field_name:
            conn.create_index(self._collection.name, self._field_name, self._index_params, **kwargs)

    def _get_connection(self):
        return self._collection._get_connection()

    # read-only
    @property
    def params(self) -> dict:
        """
        Returns the index parameters.

        :return dict:
            The index parameters
        """
        return copy.deepcopy(self._index_params)

    # read-only
    @property
    def collection_name(self) -> str:
        """
        Returns the corresponding collection name.

        :return str:
            The corresponding collection name
        """
        return self._collection.name

    @property
    def field_name(self) -> str:
        """
        Returns the corresponding field name.

        :return str:
            The corresponding field name.
        """
        return self._field_name

    @property
    def index_name(self) -> str:
        """
        Returns the corresponding index name.

        :return str:
            The corresponding index name.
        """
        return self._index_name

    def __eq__(self, other) -> bool:
        """
        The order of the fields of index must be consistent.
        """
        return self.to_dict() == other.to_dict()

    def to_dict(self):
        """
        Put collection name, field name and index params into dict.
        """
        _dict = {
            "collection": self._collection._name,
            "field": self._field_name,
            "index_name": self._index_name,
            "index_param": self.params
        }
        return _dict

    def drop(self, timeout=None, **kwargs):
        """
        Drop an index and its corresponding index files.

        :param timeout: An optional duration of time in seconds to allow for the RPC. When timeout
                        is set to None, client waits until server response or error occur
        :type  timeout: float

        :param kwargs:
            * *index_name* (``str``) --
              The name of index. If no index is specified, the default index name is used.

        :raises IndexNotExistException: If the specified index does not exist.
        """
        copy_kwargs = copy.deepcopy(kwargs)
        index_name = copy_kwargs.get("index_name", DefaultConfigs.IndexName)
        if copy_kwargs.get("index_name"):
            copy_kwargs.pop("index_name")
        conn = self._get_connection()
<<<<<<< HEAD
        if conn.describe_index(self._collection.name, index_name) is None:
            raise IndexNotExistException(0, ExceptionsMessage.IndexNotExist)
=======
        if conn.describe_index(self._collection.name, index_name, **copy_kwargs) is None:
            raise IndexNotExistException(message=ExceptionsMessage.IndexNotExist)
>>>>>>> e3a8bcd3
        conn.drop_index(self._collection.name, self.field_name, index_name, timeout=timeout, **copy_kwargs)<|MERGE_RESOLUTION|>--- conflicted
+++ resolved
@@ -166,11 +166,6 @@
         if copy_kwargs.get("index_name"):
             copy_kwargs.pop("index_name")
         conn = self._get_connection()
-<<<<<<< HEAD
-        if conn.describe_index(self._collection.name, index_name) is None:
+        if conn.describe_index(self._collection.name, index_name, **copy_kwargs) is None:
             raise IndexNotExistException(0, ExceptionsMessage.IndexNotExist)
-=======
-        if conn.describe_index(self._collection.name, index_name, **copy_kwargs) is None:
-            raise IndexNotExistException(message=ExceptionsMessage.IndexNotExist)
->>>>>>> e3a8bcd3
         conn.drop_index(self._collection.name, self.field_name, index_name, timeout=timeout, **copy_kwargs)