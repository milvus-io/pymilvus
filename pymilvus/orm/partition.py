--- conflicted
+++ resolved
@@ -177,13 +177,8 @@
             >>> partition.drop()
         """
         conn = self._get_connection()
-<<<<<<< HEAD
-        if conn.has_partition(self._collection.name, self._name, timeout=timeout) is False:
+        if conn.has_partition(self._collection.name, self._name, timeout=timeout, **kwargs) is False:
             raise PartitionNotExistException(0, ExceptionsMessage.PartitionNotExist)
-=======
-        if conn.has_partition(self._collection.name, self._name, timeout=timeout, **kwargs) is False:
-            raise PartitionNotExistException(message=ExceptionsMessage.PartitionNotExist)
->>>>>>> e3a8bcd3
         return conn.drop_partition(self._collection.name, self._name, timeout=timeout, **kwargs)
 
     def load(self, replica_number=1, timeout=None, **kwargs):
@@ -290,13 +285,8 @@
             10
         """
         conn = self._get_connection()
-<<<<<<< HEAD
-        if conn.has_partition(self._collection.name, self._name) is False:
+        if conn.has_partition(self._collection.name, self._name, **kwargs) is False:
             raise PartitionNotExistException(0, ExceptionsMessage.PartitionNotExist)
-=======
-        if conn.has_partition(self._collection.name, self._name, **kwargs) is False:
-            raise PartitionNotExistException(message=ExceptionsMessage.PartitionNotExist)
->>>>>>> e3a8bcd3
         # TODO: check insert data schema here?
         entities = Prepare.prepare_insert_data(data, self._collection.schema)
         schema_dict = self._schema.to_dict()
