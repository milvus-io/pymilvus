# Copyright (C) 2019-2021 Zilliz. All rights reserved.
#
# Licensed under the Apache License, Version 2.0 (the "License"); you may not use this file except
# in compliance with the License. You may obtain a copy of the License at
#
# http://www.apache.org/licenses/LICENSE-2.0
#
# Unless required by applicable law or agreed to in writing, software distributed under the License
# is distributed on an "AS IS" BASIS, WITHOUT WARRANTIES OR CONDITIONS OF ANY KIND, either express
# or implied. See the License for the specific language governing permissions and limitations under
# the License.

import copy
import pandas
import json

from .connections import connections
from .schema import (
    CollectionSchema,
    FieldSchema,
    parse_fields_from_data,
)
from .prepare import Prepare
from .partition import Partition
from .index import Index
from .search import SearchResult
from .mutation import MutationResult
from .types import DataType
from ..exceptions import (
    SchemaNotReadyException,
    DataTypeNotMatchException,
    DataNotMatchException,
    PartitionAlreadyExistException,
    PartitionNotExistException,
    IndexNotExistException,
    AutoIDException,
    ExceptionsMessage,
)
from .future import SearchFuture, MutationFuture
from .utility import _get_connection
from .default_config import DefaultConfig
from ..client.types import CompactionState, CompactionPlans, Replica
from ..client.types import get_consistency_level, cmp_consistency_level
from ..client.constants import DEFAULT_CONSISTENCY_LEVEL
from ..client.configs import DefaultConfigs


def _check_schema(schema):
    if schema is None:
        raise SchemaNotReadyException(0, ExceptionsMessage.NoSchema)
    if len(schema.fields) < 1:
        raise SchemaNotReadyException(0, ExceptionsMessage.EmptySchema)
    vector_fields = []
    for field in schema.fields:
        if field.dtype == DataType.FLOAT_VECTOR or field.dtype == DataType.BINARY_VECTOR:
            vector_fields.append(field.name)
    if len(vector_fields) < 1:
        raise SchemaNotReadyException(0, ExceptionsMessage.NoVector)


class Collection:
    """ This is a class corresponding to collection in milvus. """

    def __init__(self, name, schema=None, using="default", shards_num=2, **kwargs):
        """
        Constructs a collection by name, schema and other parameters.
        Connection information is contained in kwargs.

        :param name: the name of collection
        :type name: str

        :param schema: the schema of collection
        :type schema: class `schema.CollectionSchema`

        :param using: Milvus link of create collection
        :type using: str

        :param shards_num: How wide to scale collection. Corresponds to how many active datanodes
                        can be used on insert.
        :type shards_num: int

        :param kwargs:
            * *consistency_level* (``str/int``) --
            Which consistency level to use when searching in the collection. For details, see
            https://github.com/milvus-io/milvus/blob/master/docs/developer_guides/how-guarantee-ts-works.md.
            Options of consistency level: Strong, Bounded, Eventually, Session, Customized.
            Note: this parameter can be overwritten by the same parameter specified in search.

        :example:
            >>> from pymilvus import connections, Collection, FieldSchema, CollectionSchema, DataType
            >>> connections.connect()
            <pymilvus.client.stub.Milvus object at 0x7f9a190ca898>
            >>> fields = [
            ...     FieldSchema("film_id", DataType.INT64, is_primary=True),
            ...     FieldSchema("films", dtype=DataType.FLOAT_VECTOR, dim=128)
            ... ]
            >>> description="This is a new collection description."
            >>> schema = CollectionSchema(fields=fields, description=description)
            >>> collection = Collection(name="test_collection_init", schema=schema)
            >>> collection.name
            'test_collection_init'
            >>> collection.description
            'This is a new collection description.'
            >>> collection.is_empty
            True
            >>> collection.num_entities
            0
        """
        self._name = name
        self._using = using
        self._shards_num = shards_num
        self._kwargs = kwargs
        conn = self._get_connection()

        has = conn.has_collection(self._name, **kwargs)
        if has:
            resp = conn.describe_collection(self._name, **kwargs)
            s_consistency_level = resp.get("consistency_level", DEFAULT_CONSISTENCY_LEVEL)
            arg_consistency_level = kwargs.get("consistency_level", s_consistency_level)
            if not cmp_consistency_level(s_consistency_level, arg_consistency_level):
                raise SchemaNotReadyException(0, ExceptionsMessage.ConsistencyLevelInconsistent)
            server_schema = CollectionSchema.construct_from_dict(resp)
            self._consistency_level = s_consistency_level
            if schema is None:
                self._schema = server_schema
            else:
                if not isinstance(schema, CollectionSchema):
                    raise SchemaNotReadyException(0, ExceptionsMessage.SchemaType)
                if server_schema != schema:
                    raise SchemaNotReadyException(0, ExceptionsMessage.SchemaInconsistent)
                self._schema = schema

        else:
            if schema is None:
                raise SchemaNotReadyException(0, ExceptionsMessage.CollectionNotExistNoSchema % name)
            if isinstance(schema, CollectionSchema):
                _check_schema(schema)
                consistency_level = get_consistency_level(kwargs.get("consistency_level", DEFAULT_CONSISTENCY_LEVEL))
                conn.create_collection(self._name, fields=schema, shards_num=self._shards_num, **kwargs)
                self._schema = schema
                self._consistency_level = consistency_level
            else:
                raise SchemaNotReadyException(0, ExceptionsMessage.SchemaType)

    def __repr__(self):
        _dict = {
            'name': self.name,
            'partitions': self.partitions,
            'description': self.description,
            'schema': self._schema,
        }
        r = ["<Collection>:\n-------------\n"]
        s = "<{}>: {}\n"
        for k, v in _dict.items():
            r.append(s.format(k, v))
        return "".join(r)

    def _get_connection(self):
        return connections._fetch_handler(self._using)

    def _check_insert_data_schema(self, data):
        """
        Checks whether the data type matches the schema.
        """
        if self._schema is None:
            return False
        if self._schema.auto_id:
            if isinstance(data, pandas.DataFrame):
                if self._schema.primary_field.name in data:
                    if not data[self._schema.primary_field.name].isnull().all():
                        raise DataNotMatchException(0, ExceptionsMessage.AutoIDWithData)
                    data = data.drop(self._schema.primary_field.name, axis=1)

        infer_fields = parse_fields_from_data(data)
        tmp_fields = copy.deepcopy(self._schema.fields)

        for i, field in enumerate(self._schema.fields):
            if field.is_primary and field.auto_id:
                tmp_fields.pop(i)

        if len(infer_fields) != len(tmp_fields):
            raise DataTypeNotMatchException(0, ExceptionsMessage.FieldsNumInconsistent)

        for x, y in zip(infer_fields, tmp_fields):
            if x.dtype != y.dtype:
                return False
            if isinstance(data, pandas.DataFrame):
                if x.name != y.name:
                    return False
            # todo check dim
        return True

    def _check_schema(self):
        if self._schema is None:
            raise SchemaNotReadyException(0, ExceptionsMessage.NoSchema)

    def _get_vector_field(self) -> str:
        for field in self._schema.fields:
            if field.dtype == DataType.FLOAT_VECTOR or field.dtype == DataType.BINARY_VECTOR:
                return field.name
        raise SchemaNotReadyException(0, ExceptionsMessage.NoVector)

    @classmethod
    def construct_from_dataframe(cls, name, dataframe, **kwargs):
        if dataframe is None:
            raise SchemaNotReadyException(0, ExceptionsMessage.NoneDataFrame)
        if not isinstance(dataframe, pandas.DataFrame):
            raise SchemaNotReadyException(0, ExceptionsMessage.DataFrameType)
        primary_field = kwargs.pop("primary_field", None)
        if primary_field is None:
            raise SchemaNotReadyException(0, ExceptionsMessage.NoPrimaryKey)
        pk_index = -1
        for i, field in enumerate(dataframe):
            if field == primary_field:
                pk_index = i
        if pk_index == -1:
            raise SchemaNotReadyException(0, ExceptionsMessage.PrimaryKeyNotExist)
        if "auto_id" in kwargs:
            if not isinstance(kwargs.get("auto_id", None), bool):
                raise AutoIDException(0, ExceptionsMessage.AutoIDType)
        auto_id = kwargs.pop("auto_id", False)
        if auto_id:
            if dataframe[primary_field].isnull().all():
                dataframe = dataframe.drop(primary_field, axis=1)
            else:
                raise SchemaNotReadyException(0, ExceptionsMessage.AutoIDWithData)

        using = kwargs.get("using", DefaultConfig.DEFAULT_USING)
        conn = _get_connection(using)
        if conn.has_collection(name, **kwargs):
            resp = conn.describe_collection(name, **kwargs)
            server_schema = CollectionSchema.construct_from_dict(resp)
            schema = server_schema
        else:
            fields_schema = parse_fields_from_data(dataframe)
            if auto_id:
                fields_schema.insert(pk_index,
                                     FieldSchema(name=primary_field, dtype=DataType.INT64, is_primary=True,
                                                 auto_id=True,
                                                 **kwargs))

            for field in fields_schema:
                if auto_id is False and field.name == primary_field:
                    field.is_primary = True
                    field.auto_id = False
                if field.dtype == DataType.VARCHAR:
                    field.params[DefaultConfigs.MaxVarCharLengthKey] = int(DefaultConfigs.MaxVarCharLength)
            schema = CollectionSchema(fields=fields_schema)

        _check_schema(schema)
        collection = cls(name, schema, **kwargs)
        res = collection.insert(data=dataframe)
        return collection, res

    @property
    def schema(self) -> CollectionSchema:
        """
        Returns the schema of the collection.

        :return schema.CollectionSchema:
            Schema of the collection.
        """
        return self._schema

    @property
    def aliases(self, **kwargs) -> list:
        """
        Returns the aliases of the collection.

        :return list[str]:
            Aliases of the collection.
        """
        conn = self._get_connection()
        resp = conn.describe_collection(self._name, **kwargs)
        aliases = resp["aliases"]
        return aliases

    @property
    def description(self) -> str:
        """
        Returns a text description of the collection.

        :return str:
            Collection description text, returned when the operation succeeds.

        :example:
            >>> from pymilvus import connections, Collection, FieldSchema, CollectionSchema, DataType
            >>> connections.connect()
            >>> fields = [
            ...     FieldSchema("film_id", DataType.INT64, is_primary=True),
            ...     FieldSchema("films", dtype=DataType.FLOAT_VECTOR, dim=128)
            ... ]
            >>> description="This is an example text description."
            >>> schema = CollectionSchema(fields=fields, description=description)
            >>> collection = Collection(name="test_collection_description", schema=schema)
            >>> collection.description
            'This is an example text description.'
        """

        return self._schema.description

    @property
    def name(self) -> str:
        """
        Returns the collection name.

        :return str:
            The collection name, returned when the operation succeeds.

        :example:
            >>> from pymilvus import connections, Collection, FieldSchema, CollectionSchema, DataType
            >>> connections.connect()
            >>> fields = [
            ...     FieldSchema("film_id", DataType.INT64, is_primary=True),
            ...     FieldSchema("films", dtype=DataType.FLOAT_VECTOR, dim=128)
            ... ]
            >>> schema = CollectionSchema(fields)
            >>> collection = Collection("test_collection_name", schema)
            >>> collection.name
            'test_collection_name'
        """
        return self._name

    @property
    def is_empty(self) -> bool:
        """
        Whether the collection is empty.
        This method need to call `num_entities <#pymilvus.Collection.num_entities>`_.

        :return bool:
            * True: The collection is empty.
            * False: The collection is  gfghnot empty.

        :example:
            >>> from pymilvus import connections, Collection, FieldSchema, CollectionSchema, DataType
            >>> connections.connect()
            >>> schema = CollectionSchema([
            ...     FieldSchema("film_id", DataType.INT64, is_primary=True),
            ...     FieldSchema("films", dtype=DataType.FLOAT_VECTOR, dim=2)
            ... ])
            >>> collection = Collection("test_collection_is_empty", schema)
            >>> collection.is_empty
            True
            >>> collection.insert([[1], [[1.0, 2.0]]])
            <pymilvus.search.MutationResult object at 0x7fabaf3e5d50>
            >>> collection.is_empty
            False
        """
        return self.num_entities == 0

    # read-only
    @property
    def num_entities(self, **kwargs) -> int:
        """
        Returns the number of entities in the collection.

        :return int:
            Number of entities in the collection.

        :raises CollectionNotExistException: If the collection does not exist.

        :example:
            >>> from pymilvus import connections, Collection, FieldSchema, CollectionSchema, DataType
            >>> connections.connect()
            >>> schema = CollectionSchema([
            ...     FieldSchema("film_id", DataType.INT64, is_primary=True),
            ...     FieldSchema("films", dtype=DataType.FLOAT_VECTOR, dim=2)
            ... ])
            >>> collection = Collection("test_collection_num_entities", schema)
            >>> collection.num_entities
            0
            >>> collection.insert([[1, 2], [[1.0, 2.0], [3.0, 4.0]]])
            >>> collection.num_entities
            2
            """
        conn = self._get_connection()
        stats = conn.get_collection_stats(collection_name=self._name, **kwargs)
        result = {stat.key: stat.value for stat in stats}
        result["row_count"] = int(result["row_count"])
        return result["row_count"]

    @property
    def primary_field(self) -> FieldSchema:
        """
        Returns the primary field of the collection.

        :return schema.FieldSchema:
            The primary field of the collection.

        :example:
            >>> from pymilvus import connections, Collection, FieldSchema, CollectionSchema, DataType
            >>> connections.connect()
            >>> schema = CollectionSchema([
            ...     FieldSchema("film_id", DataType.INT64, is_primary=True),
            ...     FieldSchema("film_length", DataType.INT64, description="length in miniute"),
            ...     FieldSchema("films", dtype=DataType.FLOAT_VECTOR, dim=2)
            ... ])
            >>> collection = Collection("test_collection_primary_field", schema)
            >>> collection.primary_field.name
            'film_id'
        """
        return self._schema.primary_field

    def flush(self, timeout=None, **kwargs):
        """ Flush """
        conn = self._get_connection()
        conn.flush([self.name], timeout=timeout, **kwargs)

    def drop(self, timeout=None, **kwargs):
        """
        Drops the collection together with its index files.

        :param timeout:
            * *timeout* (``float``) --
                An optional duration of time in seconds to allow for the RPC.
                If timeout is set to None,
                the client keeps waiting until the server responds or an error occurs.

        :raises CollectionNotExistException: If the collection does not exist.

        :example:
            >>> from pymilvus import connections, Collection, FieldSchema, CollectionSchema, DataType
            >>> connections.connect()
            >>> schema = CollectionSchema([
            ...     FieldSchema("film_id", DataType.INT64, is_primary=True),
            ...     FieldSchema("films", dtype=DataType.FLOAT_VECTOR, dim=2)
            ... ])
            >>> collection = Collection("test_collection_drop", schema)
            >>> utility.has_collection("test_collection_drop")
            True
            >>> collection.drop()
            >>> utility.has_collection("test_collection_drop")
            False
        """
        conn = self._get_connection()
        indexes = self.indexes
        for index in indexes:
            index.drop(timeout=timeout, index_name=index.index_name, **kwargs)
        conn.drop_collection(self._name, timeout=timeout, **kwargs)

    def load(self, partition_names=None, replica_number=1, timeout=None, **kwargs):
        """ Load the collection from disk to memory.

        :param partition_names: The specified partitions to load.
        :type partition_names: list[str]

        :param timeout: An optional duration of time in seconds to allow for the RPC. If timeout
            is set to None, the client keeps waiting until the server responds or error occurs.
        :type timeout: float

        :param kwargs:
            * *_async* (``bool``) -- Indicate if invoke asynchronously.

        :raises CollectionNotExistException: If the collection does not exist.
        :raises ParamError: If the parameters are invalid.
        :raises BaseException: If the specified field, index or partition does not exist.

        :example:
            >>> from pymilvus import connections, Collection, FieldSchema, CollectionSchema, DataType
            >>> connections.connect()
            >>> schema = CollectionSchema([
            ...     FieldSchema("film_id", DataType.INT64, is_primary=True),
            ...     FieldSchema("films", dtype=DataType.FLOAT_VECTOR, dim=2)
            ... ])
            >>> collection = Collection("test_collection_load", schema)
            >>> collection.insert([[1, 2], [[1.0, 2.0], [3.0, 4.0]]])
            >>> collection.load()
        """
        conn = self._get_connection()
        if partition_names is not None:
            conn.load_partitions(self._name, partition_names, replica_number=replica_number, timeout=timeout, **kwargs)
        else:
            conn.load_collection(self._name, replica_number=replica_number, timeout=timeout, **kwargs)

    def release(self, timeout=None, **kwargs):
        """
        Releases the collection from memory.

        :param timeout:
            * *timeout* (``float``) --
              An optional duration of time in seconds to allow for the RPC. If timeout
              is set to None, the client keeps waiting until the server responds or an error occurs.

        :raises CollectionNotExistException: If collection does not exist.
        :raises BaseException: If collection has not been loaded to memory.

        :example:
            >>> from pymilvus import connections, Collection, FieldSchema, CollectionSchema, DataType
            >>> connections.connect()
            >>> schema = CollectionSchema([
            ...     FieldSchema("film_id", DataType.INT64, is_primary=True),
            ...     FieldSchema("films", dtype=DataType.FLOAT_VECTOR, dim=2)
            ... ])
            >>> collection = Collection("test_collection_release", schema)
            >>> collection.insert([[1, 2], [[1.0, 2.0], [3.0, 4.0]]])
            >>> collection.load()
            >>> collection.release()
        """
        conn = self._get_connection()
        conn.release_collection(self._name, timeout=timeout, **kwargs)

    def insert(self, data, partition_name=None, timeout=None, **kwargs):
        """
        Insert data into the collection.

        :param data: The specified data to insert, the dimension of data needs to align with column
                     number
        :type  data: list-like(list, tuple) object or pandas.DataFrame
        :param partition_name: The partition name which the data will be inserted to, if partition
                               name is not passed, then the data will be inserted to "_default"
                               partition
        :type partition_name: str

        :param timeout:
            * *timeout* (``float``) --
              An optional duration of time in seconds to allow for the RPC. If timeout
              is set to None, the client keeps waiting until the server responds or an error occurs.

        :return: A MutationResult object contains a property named `insert_count` represents how many
        entities have been inserted into milvus and a property named `primary_keys` is a list of primary
        keys of the inserted entities.
        :rtype: MutationResult

        :raises CollectionNotExistException: If the specified collection does not exist.
        :raises ParamError: If input parameters are invalid.
        :raises BaseException: If the specified partition does not exist.

        :example:
            >>> from pymilvus import connections, Collection, FieldSchema, CollectionSchema, DataType
            >>> import random
            >>> connections.connect()
            <pymilvus.client.stub.Milvus object at 0x7f8579002dc0>
            >>> schema = CollectionSchema([
            ...     FieldSchema("film_id", DataType.INT64, is_primary=True),
            ...     FieldSchema("films", dtype=DataType.FLOAT_VECTOR, dim=2)
            ... ])
            >>> collection = Collection("test_collection_insert", schema)
            >>> data = [
            ...     [random.randint(1, 100) for _ in range(10)],
            ...     [[random.random() for _ in range(2)] for _ in range(10)],
            ... ]
            >>> collection.insert(data)
            >>> collection.num_entities
            10
        """
        if data is None:
            return MutationResult(data)
        if not self._check_insert_data_schema(data):
            raise SchemaNotReadyException(0, ExceptionsMessage.TypeOfDataAndSchemaInconsistent)
        conn = self._get_connection()
        entities = Prepare.prepare_insert_data(data, self._schema)
        schema_dict = self._schema.to_dict()
        schema_dict["consistency_level"] = self._consistency_level
        res = conn.bulk_insert(self._name, entities, partition_name, ids=None, timeout=timeout, schema=schema_dict, **kwargs)

        if kwargs.get("_async", False):
            return MutationFuture(res)
        return MutationResult(res)

    def delete(self, expr, partition_name=None, timeout=None, **kwargs):
        """
        Delete entities with an expression condition.
        And return results to show how many entities will be deleted.

        :param expr: The expression to specify entities to be deleted
        :type  expr: str

        :param partition_name: Name of partitions that contain entities
        :type  partition_name: str

        :param timeout: An optional duration of time in seconds to allow for the RPC. When timeout
                        is set to None, client waits until server response or error occur
        :type  timeout: float

        :return: A MutationResult object contains a property named `delete_count` represents how many
                 entities will be deleted.
        :rtype: MutationResult

        :raises RpcError: If gRPC encounter an error
        :raises ParamError: If parameters are invalid
        :raises BaseException: If the return result from server is not ok

        :example:
            >>> from pymilvus import connections, Collection, FieldSchema, CollectionSchema, DataType
            >>> import random
            >>> connections.connect()
            >>> schema = CollectionSchema([
            ...     FieldSchema("film_id", DataType.INT64, is_primary=True),
            ...     FieldSchema("film_date", DataType.INT64),
            ...     FieldSchema("films", dtype=DataType.FLOAT_VECTOR, dim=2)
            ... ])
            >>> collection = Collection("test_collection_query", schema)
            >>> # insert
            >>> data = [
            ...     [i for i in range(10)],
            ...     [i + 2000 for i in range(10)],
            ...     [[random.random() for _ in range(2)] for _ in range(10)],
            ... ]
            >>> collection.insert(data)
            >>> collection.num_entities

            >>> expr = "film_id in [ 0, 1 ]"
            >>> res = collection.delete(expr)
            >>> assert len(res) == 2
            >>> print(f"- Deleted entities: {res}")
            - Delete results: [0, 1]
        """

        conn = self._get_connection()
        res = conn.delete(self._name, expr, partition_name, timeout=timeout, **kwargs)
        if kwargs.get("_async", False):
            return MutationFuture(res)
        return MutationResult(res)

    def search(self, data, anns_field, param, limit, expr=None, partition_names=None,
               output_fields=None, timeout=None, round_decimal=-1, **kwargs):
        """
        Conducts a vector similarity search with an optional boolean expression as filter.

        :param data: The vectors of search data, the length of data is number of query (nq), the
                     dim of every vector in data must be equal to vector field's of collection.
        :type  data: list[list[float]]
        :param anns_field: The vector field used to search of collection.
        :type  anns_field: str
        :param param: The parameters of search, such as ``nprobe``.
        :type  param: dict
        :param limit: The max number of returned record, also known as ``topk``.
        :type  limit: int
        :param expr: The boolean expression used to filter attribute.
        :type  expr: str
        :param partition_names: The names of partitions to search.
        :type  partition_names: list[str]
        :param output_fields: The fields to return in the search result, not supported now.
        :type  output_fields: list[str]
        :param timeout: An optional duration of time in seconds to allow for the RPC. When timeout
                        is set to None, client waits until server response or error occur.
        :type  timeout: float
        :param round_decimal: The specified number of decimal places of returned distance
        :type  round_decimal: int
        :param kwargs:
            * *_async* (``bool``) --
              Indicate if invoke asynchronously. When value is true, method returns a
              SearchFuture object; otherwise, method returns results from server directly.
            * *_callback* (``function``) --
              The callback function which is invoked after server response successfully.
              It functions only if _async is set to True.
            * *consistency_level* (``str/int``) --
              Which consistency level to use when searching in the collection. See details in
              https://github.com/milvus-io/milvus/blob/master/docs/developer_guides/how-guarantee-ts-works.md.
              Options of consistency level: Strong, Bounded, Eventually, Session, Customized.
              Note: this parameter will overwrite the same parameter specified when user created the collection,
              if no consistency level was specified, search will use the consistency level when you create the
              collection.
            * *guarantee_timestamp* (``int``) --
              This function instructs Milvus to see all operations performed before a provided timestamp. If no
              such timestamp is provided, then Milvus will search all operations performed to date.
              Note: only used in Customized consistency level.
            * *graceful_time* (``int``) --
              Only used in bounded consistency level. If graceful_time is set, PyMilvus will use current timestamp minus
              the graceful_time as the `guarantee_timestamp`. This option is 5s by default if not set.
            * *travel_timestamp* (``int``) --
              Users can specify a timestamp in a search to get results based on a data view
              at a specified point in time.

        :return: SearchResult: SearchResult is iterable and is a 2d-array-like class, the first dimension is
            the number of vectors to query (nq), the second dimension is the number of limit(topk).
        :rtype: SearchResult

        :raises RpcError: If gRPC encounter an error.
        :raises ParamError: If parameters are invalid.
        :raises DataTypeNotMatchException: If wrong type of param is passed.
        :raises BaseException: If the return result from server is not ok.

        :example:
            >>> from pymilvus import connections, Collection, FieldSchema, CollectionSchema, DataType
            >>> import random
            >>> connections.connect()
            <pymilvus.client.stub.Milvus object at 0x7f8579002dc0>
            >>> schema = CollectionSchema([
            ...     FieldSchema("film_id", DataType.INT64, is_primary=True),
            ...     FieldSchema("films", dtype=DataType.FLOAT_VECTOR, dim=2)
            ... ])
            >>> collection = Collection("test_collection_search", schema)
            >>> # insert
            >>> data = [
            ...     [i for i in range(10)],
            ...     [[random.random() for _ in range(2)] for _ in range(10)],
            ... ]
            >>> collection.insert(data)
            >>> collection.num_entities
            10
            >>> collection.load()
            >>> # search
            >>> search_param = {
            ...     "data": [[1.0, 1.0]],
            ...     "anns_field": "films",
            ...     "param": {"metric_type": "L2"},
            ...     "limit": 2,
            ...     "expr": "film_id > 0",
            ... }
            >>> res = collection.search(**search_param)
            >>> assert len(res) == 1
            >>> hits = res[0]
            >>> assert len(hits) == 2
            >>> print(f"- Total hits: {len(hits)}, hits ids: {hits.ids} ")
            - Total hits: 2, hits ids: [8, 5]
            >>> print(f"- Top1 hit id: {hits[0].id}, distance: {hits[0].distance}, score: {hits[0].score} ")
            - Top1 hit id: 8, distance: 0.10143111646175385, score: 0.10143111646175385
        """
        if expr is not None and not isinstance(expr, str):
            raise DataTypeNotMatchException(0, ExceptionsMessage.ExprType % type(expr))

        conn = self._get_connection()
        schema_dict = self._schema.to_dict()
        schema_dict["consistency_level"] = self._consistency_level
        res = conn.search(self._name, data, anns_field, param, limit, expr,
                          partition_names, output_fields, round_decimal, timeout=timeout, schema=schema_dict, **kwargs)
        if kwargs.get("_async", False):
            return SearchFuture(res)
        return SearchResult(res)

    def query(self, expr, output_fields=None, partition_names=None, timeout=None, **kwargs):
        """
        Query with a set of criteria, and results in a list of records that match the query exactly.

        :param expr: The query expression
        :type  expr: str

        :param output_fields: A list of fields to return
        :type  output_fields: list[str]

        :param partition_names: Name of partitions that contain entities
        :type  partition_names: list[str]

        :param timeout: An optional duration of time in seconds to allow for the RPC. When timeout
                        is set to None, client waits until server response or error occur
        :type  timeout: float

        :param kwargs:
            * *consistency_level* (``str/int``) --
              Which consistency level to use during a query on the collection. For details, see
              https://github.com/milvus-io/milvus/blob/master/docs/developer_guides/how-guarantee-ts-works.md.
              Options of consistency level: Strong, Bounded, Eventually, Session, Customized.
              Note: this parameter will overwrite the same parameter specified when user created the collection,
              if no consistency level was specified, query will use the consistency level when you create the
              collection.
            * *guarantee_timestamp* (``int``) --
              This function instructs Milvus to see all operations performed before a provided timestamp. If no
              such timestamp is specified, Milvus queries all operations performed to date.
              Note: only used in Customized consistency level.
            * *graceful_time* (``int``) --
              Only used in bounded consistency level. If graceful_time is set, PyMilvus will use current timestamp minus
              the graceful_time as the `guarantee_timestamp`. This option is 5s by default if not set.
            * *travel_timestamp* (``int``) --
              Users can specify a timestamp in a search to get results based on a data view
              at a specified point in time.
            * *offset* (``int``) --
              Combined with limit to enable pagination
            * *limit* (``int``) --
              Combined with limit to enable pagination

        :return: A list that contains all results
        :rtype: list

        :raises RpcError: If gRPC encounter an error
        :raises ParamError: If parameters are invalid
        :raises DataTypeNotMatchException: If wrong type of param is passed
        :raises BaseException: If the return result from server is not ok

        :example:
            >>> from pymilvus import connections, Collection, FieldSchema, CollectionSchema, DataType
            >>> import random
            >>> connections.connect()
            <pymilvus.client.stub.Milvus object at 0x7f8579002dc0>
            >>> schema = CollectionSchema([
            ...     FieldSchema("film_id", DataType.INT64, is_primary=True),
            ...     FieldSchema("film_date", DataType.INT64),
            ...     FieldSchema("films", dtype=DataType.FLOAT_VECTOR, dim=2)
            ... ])
            >>> collection = Collection("test_collection_query", schema)
            >>> # insert
            >>> data = [
            ...     [i for i in range(10)],
            ...     [i + 2000 for i in range(10)],
            ...     [[random.random() for _ in range(2)] for _ in range(10)],
            ... ]
            >>> collection.insert(data)
            >>> collection.num_entities
            10
            >>> collection.load()
            >>> # query
            >>> expr = "film_id in [ 0, 1 ]"
            >>> res = collection.query(expr, output_fields=["film_date"])
            >>> assert len(res) == 2
            >>> print(f"- Query results: {res}")
            - Query results: [{'film_id': 0, 'film_date': 2000}, {'film_id': 1, 'film_date': 2001}]
        """
        if not isinstance(expr, str):
            raise DataTypeNotMatchException(0, ExceptionsMessage.ExprType % type(expr))

        conn = self._get_connection()
        schema_dict = self._schema.to_dict()
        schema_dict["consistency_level"] = self._consistency_level
        res = conn.query(self._name, expr, output_fields, partition_names, timeout=timeout, schema=schema_dict, **kwargs)
        return res

    @property
    def partitions(self, **kwargs) -> list:
        """
        Return all partitions of the collection.

        :return list[Partition]:
            List of Partition object, return when operation is successful.

        :raises CollectionNotExistException: If collection doesn't exist.

        :example:
            >>> from pymilvus import connections, Collection, FieldSchema, CollectionSchema, DataType
            >>> connections.connect()
            <pymilvus.client.stub.Milvus object at 0x7f8579002dc0>
            >>> schema = CollectionSchema([
            ...     FieldSchema("film_id", DataType.INT64, is_primary=True),
            ...     FieldSchema("films", dtype=DataType.FLOAT_VECTOR, dim=2)
            ... ])
            >>> collection = Collection("test_collection_partitions", schema)
            >>> collection.partitions
            [{"name": "_default", "description": "", "num_entities": 0}]
        """
        conn = self._get_connection()
        partition_strs = conn.list_partitions(self._name, **kwargs)
        partitions = []
        for partition in partition_strs:
            partitions.append(Partition(self, partition, construct_only=True))
        return partitions

    def partition(self, partition_name, **kwargs) -> Partition:
        """
        Return the partition corresponding to name. Return None if not existed.

        :param partition_name: The name of the partition to get.
        :type  partition_name: str

        :return Partition:
            Partition object corresponding to partition_name.

        :raises CollectionNotExistException: If collection doesn't exist.
        :raises BaseException: If partition doesn't exist.

        :example:
            >>> from pymilvus import connections, Collection, FieldSchema, CollectionSchema, DataType
            >>> connections.connect()
            <pymilvus.client.stub.Milvus object at 0x7f8579002dc0>
            >>> schema = CollectionSchema([
            ...     FieldSchema("film_id", DataType.INT64, is_primary=True),
            ...     FieldSchema("films", dtype=DataType.FLOAT_VECTOR, dim=2)
            ... ])
            >>> collection = Collection("test_collection_partition", schema)
            >>> collection.partition("_default")
            {"name": "_default", "description": "", "num_entities": 0}
            >>> collection.partition("partition")

        """
        if self.has_partition(partition_name, **kwargs) is False:
            return None
        return Partition(self, partition_name, construct_only=True, **kwargs)

    def create_partition(self, partition_name, description="", **kwargs):
        """
        Create the partition corresponding to name if not existed.

        :param partition_name: The name of the partition to create.
        :type  partition_name: str

        :param description: The description of the partition corresponding to name.
        :type description: str

        :return Partition:
            Partition object corresponding to partition_name.

        :raises CollectionNotExistException: If collection doesn't exist.
        :raises BaseException: If partition doesn't exist.

        :example:
            >>> from pymilvus import connections, Collection, FieldSchema, CollectionSchema, DataType
            >>> connections.connect()
            >>> schema = CollectionSchema([
            ...     FieldSchema("film_id", DataType.INT64, is_primary=True),
            ...     FieldSchema("films", dtype=DataType.FLOAT_VECTOR, dim=2)
            ... ])
            >>> collection = Collection("test_collection_create_partition", schema)
            >>> collection.create_partition("comedy", description="comedy films")
            {"name": "comedy", "collection_name": "test_collection_create_partition", "description": ""}
            >>> collection.partition("comedy")
            {"name": "comedy", "collection_name": "test_collection_create_partition", "description": ""}
        """
<<<<<<< HEAD
        if self.has_partition(partition_name) is True:
            raise PartitionAlreadyExistException(0, ExceptionsMessage.PartitionAlreadyExist)
        return Partition(self, partition_name, description=description)
=======
        if self.has_partition(partition_name, **kwargs) is True:
            raise PartitionAlreadyExistException(message=ExceptionsMessage.PartitionAlreadyExist)
        return Partition(self, partition_name, description=description, **kwargs)
>>>>>>> e3a8bcd3

    def has_partition(self, partition_name, timeout=None, **kwargs) -> bool:
        """
        Checks if a specified partition exists.

        :param partition_name: The name of the partition to check
        :type  partition_name: str

        :param timeout: An optional duration of time in seconds to allow for the RPC. When timeout
                        is set to None, client waits until server response or error occur
        :type  timeout: float

        :return bool:
            Whether a specified partition exists.

        :raises CollectionNotExistException: If collection doesn't exist.

        :example:
            >>> from pymilvus import connections, Collection, FieldSchema, CollectionSchema, DataType
            >>> connections.connect()
            >>> schema = CollectionSchema([
            ...     FieldSchema("film_id", DataType.INT64, is_primary=True),
            ...     FieldSchema("films", dtype=DataType.FLOAT_VECTOR, dim=2)
            ... ])
            >>> collection = Collection("test_collection_has_partition", schema)
            >>> collection.create_partition("comedy", description="comedy films")
            {"name": "comedy", "description": "comedy films", "num_entities": 0}
            >>> collection.has_partition("comedy")
            True
            >>> collection.has_partition("science_fiction")
            False
        """
        conn = self._get_connection()
        return conn.has_partition(self._name, partition_name, timeout=timeout, **kwargs)

    def drop_partition(self, partition_name, timeout=None, **kwargs):
        """
        Drop the partition and its corresponding index files.

        :param partition_name: The name of the partition to drop.
        :type  partition_name: str

        :param timeout:
            * *timeout* (``float``) --
              An optional duration of time in seconds to allow for the RPC. If timeout
              is set to None, the client keeps waiting until the server responds or an error occurs.

        :raises CollectionNotExistException: If collection doesn't exist.
        :raises BaseException: If partition doesn't exist.

        :example:
            >>> from pymilvus import connections, Collection, FieldSchema, CollectionSchema, DataType
            >>> connections.connect()
            >>> schema = CollectionSchema([
            ...     FieldSchema("film_id", DataType.INT64, is_primary=True),
            ...     FieldSchema("films", dtype=DataType.FLOAT_VECTOR, dim=2)
            ... ])
            >>> collection = Collection("test_collection_drop_partition", schema)
            >>> collection.create_partition("comedy", description="comedy films")
            {"name": "comedy", "description": "comedy films", "num_entities": 0}
            >>> collection.has_partition("comedy")
            True
            >>> collection.drop_partition("comedy")
            >>> collection.has_partition("comedy")
            False
        """
<<<<<<< HEAD
        if self.has_partition(partition_name) is False:
            raise PartitionNotExistException(0, ExceptionsMessage.PartitionNotExist)
=======
        if self.has_partition(partition_name, **kwargs) is False:
            raise PartitionNotExistException(message=ExceptionsMessage.PartitionNotExist)
>>>>>>> e3a8bcd3
        conn = self._get_connection()
        return conn.drop_partition(self._name, partition_name, timeout=timeout, **kwargs)

    @property
    def indexes(self, **kwargs) -> list:
        """
        Returns all indexes of the collection.

        :return list[Index]:
            List of Index objects, returned when this operation is successful.

        :raises CollectionNotExistException: If the collection does not exist.

        :example:
            >>> from pymilvus import connections, Collection, FieldSchema, CollectionSchema, DataType
            >>> connections.connect()
            >>> schema = CollectionSchema([
            ...     FieldSchema("film_id", DataType.INT64, is_primary=True),
            ...     FieldSchema("films", dtype=DataType.FLOAT_VECTOR, dim=2)
            ... ])
            >>> collection = Collection("test_collection_indexes", schema)
            >>> collection.indexes
            []
        """
        conn = self._get_connection()
        indexes = []
        tmp_index = conn.describe_indexes(self._name, **kwargs)
        for index in tmp_index:
            if index is not None:
                info_dict = {kv.key: kv.value for kv in index.params}
                if info_dict.get("params", None):
                    info_dict["params"] = json.loads(info_dict["params"])
                indexes.append(Index(self, index.field_name, info_dict, index_name=index.index_name, construct_only=True))
        return indexes

    def index(self, **kwargs) -> Index:
        """
        Fetches the index object of the of the specified name.

        :param kwargs:
            * *index_name* (``str``) --
              The name of index. If no index is specified, the default index name is used.

        :return Index:
            Index object corresponding to index_name.

        :raises CollectionNotExistException: If the collection does not exist.
        :raises BaseException: If the specified index does not exist.

        :example:
            >>> from pymilvus import connections, Collection, FieldSchema, CollectionSchema, DataType
            >>> connections.connect()
            >>> schema = CollectionSchema([
            ...     FieldSchema("film_id", DataType.INT64, is_primary=True),
            ...     FieldSchema("films", dtype=DataType.FLOAT_VECTOR, dim=2)
            ... ])
            >>> collection = Collection("test_collection_index", schema)
            >>> index = {"index_type": "IVF_FLAT", "params": {"nlist": 128}, "metric_type": "L2"}
            >>> collection.create_index("films", index)
            Status(code=0, message='')
            >>> collection.indexes
            [<pymilvus.index.Index object at 0x7f4435587e20>]
            >>> collection.index()
            <pymilvus.index.Index object at 0x7f44355a1460>
        """
        copy_kwargs = copy.deepcopy(kwargs)
        index_name = copy_kwargs.get("index_name", DefaultConfigs.IndexName)
        if copy_kwargs.get("index_name"):
            copy_kwargs.pop("index_name")
        conn = self._get_connection()
        tmp_index = conn.describe_index(self._name, index_name, **copy_kwargs)
        if tmp_index is not None:
            field_name = tmp_index.pop("field_name", None)
            return Index(self, field_name, tmp_index, construct_only=True, index_name=index_name)
        raise IndexNotExistException(0, ExceptionsMessage.IndexNotExist)

    def create_index(self, field_name, index_params={}, timeout=None, **kwargs) -> Index:
        """
        Creates index for a specified field. Return Index Object.

        :param field_name: The name of the field to create an index for.
        :type  field_name: str

        :param index_params: The indexing parameters.
        :type  index_params: dict

        :param timeout: An optional duration of time in seconds to allow for the RPC. When timeout
                        is set to None, client waits until server response or error occur
        :type  timeout: float

        :param kwargs:
            * *_async* (``bool``) --
              Indicate if invoke asynchronously. When value is true, method returns a IndexFuture object;
              otherwise, method returns results from server.
            * *_callback* (``function``) --
              The callback function which is invoked after server response successfully. It only take
              effect when _async is set to True.
            * *index_name* (``str``) --
              The name of index which will be created. Then you can use the index name to check the state of index.
              If no index name is specified, the default index name is used.

        :raises CollectionNotExistException: If the collection does not exist.
        :raises ParamError: If the index parameters are invalid.
        :raises BaseException: If field does not exist.
        :raises BaseException: If the index has been created.

        :example:
            >>> from pymilvus import connections, Collection, FieldSchema, CollectionSchema, DataType
            >>> connections.connect()
            >>> schema = CollectionSchema([
            ...     FieldSchema("film_id", DataType.INT64, is_primary=True),
            ...     FieldSchema("films", dtype=DataType.FLOAT_VECTOR, dim=2)
            ... ])
            >>> collection = Collection("test_collection_create_index", schema)
            >>> index = {"index_type": "IVF_FLAT", "params": {"nlist": 128}, "metric_type": "L2"}
            >>> collection.create_index("films", index)
            Status(code=0, message='')
            >>> collection.index()
            <pymilvus.index.Index object at 0x7f44355a1460>
        """
        conn = self._get_connection()
        return conn.create_index(self._name, field_name, index_params,
                                 timeout=timeout, **kwargs)

    def has_index(self, timeout=None, **kwargs) -> bool:
        """
        Checks whether a specified index exists.

        :param timeout: An optional duration of time in seconds to allow for the RPC. When timeout
                        is set to None, client waits until server response or error occur
        :type  timeout: float

        :param kwargs:
            * *index_name* (``str``) --
              The name of index. If no index is specified, the default index name is used.

        :return bool:
            Whether the specified index exists.

        :raises CollectionNotExistException: If the collection does not exist.

        :example:
            >>> from pymilvus import connections, Collection, FieldSchema, CollectionSchema, DataType
            >>> connections.connect()
            >>> schema = CollectionSchema([
            ...     FieldSchema("film_id", DataType.INT64, is_primary=True),
            ...     FieldSchema("films", dtype=DataType.FLOAT_VECTOR, dim=2)
            ... ])
            >>> collection = Collection("test_collection_has_index", schema)
            >>> index = {"index_type": "IVF_FLAT", "params": {"nlist": 128}, "metric_type": "L2"}
            >>> collection.create_index("films", index)
            >>> collection.has_index()
            True
        """
        conn = self._get_connection()
        copy_kwargs = copy.deepcopy(kwargs)
        index_name = copy_kwargs.get("index_name", DefaultConfigs.IndexName)
        if copy_kwargs.get("index_name"):
            copy_kwargs.pop("index_name")
        # TODO(yukun): Need field name, but provide index name
        if conn.describe_index(self._name, index_name, timeout=timeout, **copy_kwargs) is None:
            return False
        return True

    def drop_index(self, timeout=None, **kwargs):
        """
        Drop index and its corresponding index files.

        :param timeout:
            * *timeout* (``float``) --
              An optional duration of time in seconds to allow for the RPC. If timeout
              is set to None, the client keeps waiting until the server responds or an error occurs.
              Optional. A duration of time in seconds.

        :param kwargs:
            * *index_name* (``str``) --
              The name of index. If no index is specified, the default index name is used.

        :raises CollectionNotExistException: If the collection does not exist.
        :raises BaseException: If the index does not exist or has been dropped.

        :example:
            >>> from pymilvus import connections, Collection, FieldSchema, CollectionSchema, DataType
            >>> connections.connect()
            >>> schema = CollectionSchema([
            ...     FieldSchema("film_id", DataType.INT64, is_primary=True),
            ...     FieldSchema("films", dtype=DataType.FLOAT_VECTOR, dim=2)
            ... ])
            >>> collection = Collection("test_collection_has_index", schema)
            >>> index = {"index_type": "IVF_FLAT", "params": {"nlist": 128}, "metric_type": "L2"}
            >>> collection.create_index("films", index)
            >>> collection.has_index()
            True
            >>> collection.drop_index()
            >>> collection.has_index()
            False
        """
<<<<<<< HEAD
        index_name = kwargs.get("index_name", DefaultConfigs.IndexName)
        if self.has_index(index_name=index_name) is False:
            raise IndexNotExistException(0, ExceptionsMessage.IndexNotExist)
=======
        copy_kwargs = copy.deepcopy(kwargs)
        index_name = copy_kwargs.get("index_name", DefaultConfigs.IndexName)
        if copy_kwargs.get("index_name"):
            copy_kwargs.pop("index_name")
        if self.has_index(index_name=index_name, **copy_kwargs) is False:
            raise IndexNotExistException(message=ExceptionsMessage.IndexNotExist)
>>>>>>> e3a8bcd3
        conn = self._get_connection()
        tmp_index = conn.describe_index(self._name, index_name, timeout=timeout, **copy_kwargs)
        if tmp_index is not None:
            index = Index(self, tmp_index['field_name'], tmp_index, construct_only=True, index_name=index_name)
            index.drop(timeout=timeout, **kwargs)

    def compact(self, timeout=None, **kwargs):
        """
        Compact merge the small segments in a collection

        :param collection_name: The name of the collection.
        :type  collection_name: str.

        :param timeout: An optional duration of time in seconds to allow for the RPC. When timeout
                        is set to None, client waits until server response or error occur
        :type  timeout: float

        :raises BaseException: If the collection does not exist.

        :example:
        """
        conn = self._get_connection()
        self.compaction_id = conn.compact(self._name, timeout=timeout, **kwargs)

    def get_compaction_state(self, timeout=None, **kwargs) -> CompactionState:
        """
        get_compaction_state returns the current collection's compaction state

        :param timeout: An optional duration of time in seconds to allow for the RPC. When timeout
                        is set to None, client waits until server response or error occur
        :type  timeout: float

        :raises BaseException: If the collection does not exist.

        :example:
        """
        conn = self._get_connection()
        return conn.get_compaction_state(self.compaction_id, timeout=timeout, **kwargs)

    def wait_for_compaction_completed(self, timeout=None, **kwargs) -> CompactionState:
        """
        Block until the current collection's compaction completed

        :param timeout: The timeout for this method, unit: second
                        when timeout is set to None, client waits until compaction completed or error occur
        :type  timeout: float

        :raises BaseException: If the time is up and the compression has not been completed

        :example:
        """
        conn = self._get_connection()
        return conn.wait_for_compaction_completed(self.compaction_id, timeout=timeout, **kwargs)

    def get_compaction_plans(self, timeout=None, **kwargs) -> CompactionPlans:
        """
        get_compaction_state returns the current collection's compaction state

        :param timeout: An optional duration of time in seconds to allow for the RPC. When timeout
                        is set to None, client waits until server response or error occur
        :type  timeout: float

        :raises BaseException: If the collection does not exist.

        :example:
        """
        conn = self._get_connection()
        return conn.get_compaction_plans(self.compaction_id, timeout=timeout, **kwargs)

    def get_replicas(self, timeout=None, **kwargs) -> Replica:
        """get_replicas returns the current collection's replica information

        :param timeout: An optional duration of time in seconds to allow for the RPC. When timeout
                        is set to None, client waits until server response or error occur
        :type  timeout: float

        :raises BaseException: If the collection does not exist.

        :example:
        """
        conn = self._get_connection()
        return conn.get_replicas(self.name, timeout=timeout, **kwargs)<|MERGE_RESOLUTION|>--- conflicted
+++ resolved
@@ -893,15 +893,9 @@
             >>> collection.partition("comedy")
             {"name": "comedy", "collection_name": "test_collection_create_partition", "description": ""}
         """
-<<<<<<< HEAD
-        if self.has_partition(partition_name) is True:
+        if self.has_partition(partition_name, **kwargs) is True:
             raise PartitionAlreadyExistException(0, ExceptionsMessage.PartitionAlreadyExist)
-        return Partition(self, partition_name, description=description)
-=======
-        if self.has_partition(partition_name, **kwargs) is True:
-            raise PartitionAlreadyExistException(message=ExceptionsMessage.PartitionAlreadyExist)
         return Partition(self, partition_name, description=description, **kwargs)
->>>>>>> e3a8bcd3
 
     def has_partition(self, partition_name, timeout=None, **kwargs) -> bool:
         """
@@ -968,13 +962,8 @@
             >>> collection.has_partition("comedy")
             False
         """
-<<<<<<< HEAD
-        if self.has_partition(partition_name) is False:
+        if self.has_partition(partition_name, **kwargs) is False:
             raise PartitionNotExistException(0, ExceptionsMessage.PartitionNotExist)
-=======
-        if self.has_partition(partition_name, **kwargs) is False:
-            raise PartitionNotExistException(message=ExceptionsMessage.PartitionNotExist)
->>>>>>> e3a8bcd3
         conn = self._get_connection()
         return conn.drop_partition(self._name, partition_name, timeout=timeout, **kwargs)
 
@@ -1172,18 +1161,12 @@
             >>> collection.has_index()
             False
         """
-<<<<<<< HEAD
-        index_name = kwargs.get("index_name", DefaultConfigs.IndexName)
-        if self.has_index(index_name=index_name) is False:
-            raise IndexNotExistException(0, ExceptionsMessage.IndexNotExist)
-=======
         copy_kwargs = copy.deepcopy(kwargs)
         index_name = copy_kwargs.get("index_name", DefaultConfigs.IndexName)
         if copy_kwargs.get("index_name"):
             copy_kwargs.pop("index_name")
         if self.has_index(index_name=index_name, **copy_kwargs) is False:
-            raise IndexNotExistException(message=ExceptionsMessage.IndexNotExist)
->>>>>>> e3a8bcd3
+            raise IndexNotExistException(0, ExceptionsMessage.IndexNotExist)
         conn = self._get_connection()
         tmp_index = conn.describe_index(self._name, index_name, timeout=timeout, **copy_kwargs)
         if tmp_index is not None:
