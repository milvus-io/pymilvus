# Copyright (C) 2019-2021 Zilliz. All rights reserved.
#
# Licensed under the Apache License, Version 2.0 (the "License"); you may not use this file except
# in compliance with the License. You may obtain a copy of the License at
#
# http://www.apache.org/licenses/LICENSE-2.0
#
# Unless required by applicable law or agreed to in writing, software distributed under the License
# is distributed on an "AS IS" BASIS, WITHOUT WARRANTIES OR CONDITIONS OF ANY KIND, either express
# or implied. See the License for the specific language governing permissions and limitations under
# the License.

from .client import __version__
from .client.abstract import AnnSearchRequest, RRFRanker, WeightedRanker
from .client.asynch import SearchFuture
from .client.prepare import Prepare
from .client.search_result import Hit, Hits, SearchResult
from .client.types import (
    BulkInsertState,
    DataType,
    FunctionType,
    Group,
    IndexType,
    Replica,
    ResourceGroupInfo,
    Shard,
    Status,
)
from .exceptions import (
    ExceptionsMessage,
    MilvusException,
    MilvusUnavailableException,
)
from .milvus_client import AsyncMilvusClient, MilvusClient
from .orm import db, utility
from .orm.collection import Collection
from .orm.connections import Connections, connections
from .orm.future import MutationFuture
from .orm.index import Index
from .orm.partition import Partition
from .orm.role import Role
<<<<<<< HEAD
from .orm.schema import CollectionSchema, FieldSchema, Function, StructFieldSchema
=======
from .orm.schema import CollectionSchema, FieldSchema, Function, FunctionScore
>>>>>>> c6459680
from .orm.utility import (
    create_resource_group,
    create_user,
    delete_user,
    describe_resource_group,
    drop_collection,
    drop_resource_group,
    has_collection,
    has_partition,
    hybridts_to_datetime,
    hybridts_to_unixtime,
    index_building_progress,
    list_collections,
    list_resource_groups,
    list_usernames,
    loading_progress,
    mkts_from_datetime,
    mkts_from_hybridts,
    mkts_from_unixtime,
    reset_password,
    transfer_node,
    transfer_replica,
    update_password,
    update_resource_groups,
    wait_for_index_building_complete,
    wait_for_loading_complete,
)

# Compatiable
from .settings import Config as DefaultConfig

__all__ = [
    "AnnSearchRequest",
    "AsyncMilvusClient",
    "BulkInsertState",
    "Collection",
    "CollectionSchema",
    "Connections",
    "DataType",
    "DefaultConfig",
    "ExceptionsMessage",
    "FieldSchema",
    "Function",
    "FunctionScore",
    "FunctionType",
    "Group",
    "Hit",
    "Hits",
    "Index",
    "IndexType",
    "MilvusClient",
    "MilvusException",
    "MilvusUnavailableException",
    "MutationFuture",
    "Partition",
    "Prepare",
    "RRFRanker",
    "Replica",
    "ResourceGroupInfo",
    "Role",
    "SearchFuture",
    "SearchResult",
    "Shard",
    "Status",
    "StructFieldSchema",
    "WeightedRanker",
    "__version__",
    "connections",
    "create_resource_group",
    "create_user",
    "db",
    "delete_user",
    "describe_resource_group",
    "drop_collection",
    "drop_resource_group",
    "has_collection",
    "has_partition",
    "hybridts_to_datetime",
    "hybridts_to_unixtime",
    "index_building_progress",
    "list_collections",
    "list_resource_groups",
    "list_usernames",
    "loading_progress",
    "mkts_from_datetime",
    "mkts_from_hybridts",
    "mkts_from_unixtime",
    "reset_password",
    "transfer_node",
    "transfer_replica",
    "update_password",
    "update_resource_groups",
    "utility",
    "wait_for_index_building_complete",
    "wait_for_loading_complete",
]<|MERGE_RESOLUTION|>--- conflicted
+++ resolved
@@ -39,11 +39,7 @@
 from .orm.index import Index
 from .orm.partition import Partition
 from .orm.role import Role
-<<<<<<< HEAD
-from .orm.schema import CollectionSchema, FieldSchema, Function, StructFieldSchema
-=======
-from .orm.schema import CollectionSchema, FieldSchema, Function, FunctionScore
->>>>>>> c6459680
+from .orm.schema import CollectionSchema, FieldSchema, Function, StructFieldSchema, FunctionScore
 from .orm.utility import (
     create_resource_group,
     create_user,
