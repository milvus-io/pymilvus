from .client.GrpcClient import GrpcMilvus as Milvus
from .client.GrpcClient import Prepare
from .client.Abstract import IndexType
from .client.Status import Status


__all__ = ['Milvus', 'Prepare', 'Status', 'IndexType', '__version__']

<<<<<<< HEAD
__version__ = '0.2.0'
=======
__version__ = '0.1.25'
>>>>>>> b0b4f646
<|MERGE_RESOLUTION|>--- conflicted
+++ resolved
@@ -3,11 +3,6 @@
 from .client.Abstract import IndexType
 from .client.Status import Status
 
-
 __all__ = ['Milvus', 'Prepare', 'Status', 'IndexType', '__version__']
 
-<<<<<<< HEAD
-__version__ = '0.2.0'
-=======
-__version__ = '0.1.25'
->>>>>>> b0b4f646
+__version__ = '0.2.0'