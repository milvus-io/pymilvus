--- conflicted
+++ resolved
@@ -76,6 +76,7 @@
 
 class Milvus:
     def __init__(self, host=None, port=None, handler="GRPC", **kwargs):
+        self._name = kwargs.get('name', None)
         self._uri = None
         self._status = None
         self._connected = False
@@ -114,13 +115,10 @@
 
         self._hooks.update(kwargs)
 
-<<<<<<< HEAD
-=======
     @property
     def name(self):
         return self._name
 
->>>>>>> 3e56861c
     @property
     def handler(self):
         return self._handler
@@ -537,21 +535,12 @@
         check_pass_param(collection_name=collection_name, partition_tag=partition_tag)
         with self._connection() as handler:
             return handler.create_partition(collection_name, partition_tag, timeout)
-<<<<<<< HEAD
 
     @check_connect
     def has_partition(self, collection_name, partition_tag):
         """
         Check if specified partition exists.
 
-=======
-
-    @check_connect
-    def has_partition(self, collection_name, partition_tag):
-        """
-        Check if specified partition exists.
-
->>>>>>> 3e56861c
         :param collection_name: target table name.
         :type  collection_name: str
 
