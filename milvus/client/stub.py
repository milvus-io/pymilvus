# -*- coding: UTF-8 -*-

import collections
import copy
import functools
import logging
import threading

from urllib.parse import urlparse

from . import __version__
from .types import IndexType, MetricType, Status
from .check import check_pass_param, is_legal_host, is_legal_port
from .pool import ConnectionPool
from .grpc_handler import GrpcHandler
from .http_handler import HttpHandler
from .exceptions import ParamError, NotConnectError, DeprecatedError

from ..settings import DefaultConfig as config

LOGGER = logging.getLogger(__name__)


def deprecated(func):
    @functools.wraps(func)
    def inner(*args, **kwargs):
        error_str = "Function {} has been deprecated".format(func.__name__)
        LOGGER.error(error_str)
        raise DeprecatedError(error_str)

    return inner


def check_connect(func):
    @functools.wraps(func)
    def inner(self, *args, **kwargs):
        return func(self, *args, **kwargs)

    return inner


def _pool_args(**kwargs):
    pool_kwargs = dict()
    for k, v in kwargs.items():
        if k in ("pool_size", "wait_timeout", "handler", "try_connect", "pre_ping"):
            pool_kwargs[k] = v

    return pool_kwargs


def _set_uri(host, port, uri, handler="GRPC"):
    default_port = config.GRPC_PORT if handler == "GRPC" else config.HTTP_PORT
    default_uri = config.GRPC_URI if handler == "GRPC" else config.HTTP_URI
    uri_prefix = "tcp://" if handler == "GRPC" else "http://"

    if host is not None:
        _port = port if port is not None else default_port
        _host = host
    elif port is None:
        try:
            _uri = urlparse(uri) if uri else urlparse(default_uri)
            _host = _uri.hostname
            _port = _uri.port
        except (AttributeError, ValueError, TypeError) as e:
            raise ParamError("uri is illegal: {}".format(e))
    else:
        raise ParamError("Param is not complete. Please invoke as follow:\n"
                         "\t(host = ${HOST}, port = ${PORT})\n"
                         "\t(uri = ${URI})\n")

    if not is_legal_host(_host) or not is_legal_port(_port):
        raise ParamError("host {} or port {} is illegal".format(_host, _port))

    return "{}{}:{}".format(uri_prefix, str(_host), str(_port))


class Milvus:
    def __init__(self, host=None, port=None, handler="GRPC", **kwargs):
        self._name = kwargs.get('name', None)
        self._uri = None
        self._status = None
        self._connected = False
        self._handler = handler

        _uri = kwargs.get('uri', None)
        pool_uri = _set_uri(host, port, _uri, self._handler)
        pool_kwargs = _pool_args(handler=handler, **kwargs)
        self._pool = ConnectionPool(pool_uri, **pool_kwargs)
        # store extra key-words arguments
        self._kw = kwargs
        self._hooks = collections.defaultdict()

    def __enter__(self):
        self._conn = self._pool.fetch()
        return self

    def __exit__(self, exc_type, exc_val, exc_tb):
        self._conn.close()
        self._conn = None

    def __del__(self):
        return self.close()

    def _connection(self):
        return self._pool.fetch()

    @deprecated
    def set_hook(self, **kwargs):
        """
        Deprecated
        """
        # TODO: may remove it.
        if self._stub:
            return self._stub.set_hook(**kwargs)

        self._hooks.update(kwargs)

    @property
    def name(self):
        return self._name

    @property
    def handler(self):
        return self._handler

    @deprecated
    def connect(self, host=None, port=None, uri=None, timeout=2):
        """
        Deprecated
        """
<<<<<<< HEAD
        if self.handler == "GRPC":
            from .grpc_handler import set_uri, connect
            _addr = set_uri(None, None, self._uri)
            return connect(_addr, timeout)
        if self.handler == "HTTP":
            self._stub.connect()

        return True

    def terminate(self):
        del self._pool
        self._pool = None

    def connect(self, host=None, port=None, uri=None, timeout=2):
=======
>>>>>>> 2d5eff26
        if self.connected() and self._connected:
            return Status(message="You have already connected {} !".format(self._uri),
                          code=Status.CONNECT_FAILED)

        if self._stub is None:
            self._init(host, port, uri, handler=self._handler)

        if self.ping(timeout):
            self._status = Status(message="Connected")
            self._connected = True
            return self._status

    @deprecated
    def connected(self):
        """
        Deprecated
        """
        return True if self._status and self._status.OK() else False

    @deprecated
    def disconnect(self):
        """
        Deprecated
        """
        pass

    def close(self):
        """
        Close client instance
        """
        self._pool = None

    def client_version(self):
        """
        Returns the version of the client.

        :return: Version of the client.

        :rtype: (str)
        """
        return __version__

    def server_status(self, timeout=10):
        """
        Returns the status of the Milvus server.

        :return:
            Status: Whether the operation is successful.

            str : Status of the Milvus server.

        :rtype: (Status, str)
        """
        return self._cmd("status", timeout)

    def server_version(self, timeout=10):
        """
        Returns the version of the Milvus server.

        :return:
           Status: Whether the operation is successful.

           str : Version of the Milvus server.

        :rtype: (Status, str)
        """

        return self._cmd("version", timeout)

    @check_connect
    def _cmd(self, cmd, timeout=10):
        check_pass_param(cmd=cmd)

        with self._connection() as handler:
            return handler._cmd(cmd, timeout)

    @check_connect
    def create_collection(self, param, timeout=10):
        """
        Creates a collection.

        :type  param: dict
        :param param: Information needed to create a collection.

                `param={'collection_name': 'name',
                                'dimension': 16,
                                'index_file_size': 1024 (default)，
                                'metric_type': Metric_type.L2 (default)
                                }`

        :param timeout: Timeout in seconds.
        :type  timeout: double

        :return: Whether the operation is successful.
        :rtype: Status
        """
        if not isinstance(param, dict):
            raise ParamError('Param type incorrect, expect {} but get {} instead'
                             .format(type(dict), type(param)))

        collection_param = copy.deepcopy(param)

        if 'collection_name' not in collection_param:
            raise ParamError('collection_name is required')
        collection_name = collection_param["collection_name"]
        collection_param.pop('collection_name')

        if 'dimension' not in collection_param:
            raise ParamError('dimension is required')
        dim = collection_param["dimension"]
        collection_param.pop("dimension")

        index_file_size = collection_param.get('index_file_size', 1024)
        collection_param.pop('index_file_size', None)

        metric_type = collection_param.get('metric_type', MetricType.L2)
        collection_param.pop('metric_type', None)

        check_pass_param(collection_name=collection_name, dimension=dim, index_file_size=index_file_size,
                         metric_type=metric_type)

        with self._connection() as handler:
            return handler.create_collection(collection_name, dim, index_file_size, metric_type, collection_param)

    @check_connect
    def create_hybrid_collection(self, collection_name, fields, timeout=10):
        return self._stub.create_hybrid_collection(collection_name, fields, timeout)

    @check_connect
    def has_collection(self, collection_name, timeout=10):
        """

        Checks whether a collection exists.

        :param collection_name: Name of the collection to check.
        :type  collection_name: str
        :param timeout: Timeout in seconds.
        :type  timeout: int

        :return:
            Status: indicate whether the operation is successful.
            bool if given collection_name exists

        """
        check_pass_param(collection_name=collection_name)
        with self._connection() as handler:
            return handler.has_collection(collection_name, timeout)

    @check_connect
    def get_collection_info(self, collection_name, timeout=10):
        """
        Returns information of a collection.

        :type  collection_name: str
        :param collection_name: Name of the collection to describe.

        :returns: (Status, table_schema)
            Status: indicate if query is successful
            table_schema: return when operation is successful

        :rtype: (Status, TableSchema)
        """
        check_pass_param(collection_name=collection_name)
        with self._connection() as handler:
            return handler.describe_collection(collection_name, timeout)

    @check_connect
    def count_entities(self, collection_name, timeout=10):
        """
        Returns the number of vectors in a collection.

        :type  collection_name: str
        :param collection_name: target table name.

        :returns:
            Status: indicate if operation is successful

            res: int, table row count
        """
        check_pass_param(collection_name=collection_name)
        with self._connection() as handler:
            return handler.count_collection(collection_name, timeout)

    @check_connect
    def list_collections(self, timeout=10):
        """
        Returns collection list.

        :return:
            Status: indicate if this operation is successful

            collections: list of collection names, return when operation
                    is successful
        :rtype:
            (Status, list[str])
        """
        with self._connection() as handler:
            return handler.show_collections(timeout)

    @check_connect
    def get_collection_stats(self, collection_name, timeout=10):
        """
        Returns collection statistics information

        :return:
            Status: indicate if this operation is successful

            statistics: statistics information
        :rtype:
            (Status, dict)
        """
        check_pass_param(collection_name=collection_name)
        with self._connection() as handler:
            return handler.show_collection_info(collection_name, timeout)

    @check_connect
    def load_collection(self, collection_name, timeout=None):
        """
        Loads a collection for caching.

        :type collection_name: str
        :param collection_name: collection to load

        :returns:
            Status:  indicate if invoke is successful
        """
        check_pass_param(collection_name=collection_name)
        with self._connection() as handler:
            return handler.preload_collection(collection_name, timeout)

    @check_connect
    def drop_collection(self, collection_name, timeout=10):
        """
        Deletes a collection by name.

        :type  collection_name: str
        :param collection_name: Name of the collection being deleted

        :return: Status, indicate if operation is successful
        :rtype: Status
        """
        check_pass_param(collection_name=collection_name)
        with self._connection() as handler:
            return handler.drop_collection(collection_name, timeout)

    @check_connect
    def insert(self, collection_name, records, ids=None, partition_tag=None, params=None, timeout=None, **kwargs):
        """
        Insert vectors to a collection.

        :param ids: list of id
        :type  ids: list[int]

        :type  collection_name: str
        :param collection_name: Name of the collection to insert vectors to.

        :type  records: list[list[float]]

                `example records: [[1.2345],[1.2345]]`

                `OR using Prepare.records`

        :param records: List of vectors to insert.

        :type partition_tag: str or None.
            If partition_tag is None, vectors will be inserted to the collection rather than partitions.

        :param partition_tag: Tag of a partition.

        :returns:
            Status: Whether vectors are inserted successfully.
            ids: IDs of the inserted vectors.
        :rtype: (Status, list(int))
        """
        if kwargs.get("insert_param", None) is not None:
            with self._connection() as handler:
                return handler.insert(None, None, timeout=timeout, **kwargs)

        check_pass_param(collection_name=collection_name, records=records)
        partition_tag is not None and check_pass_param(partition_tag=partition_tag)
        if ids is not None:
            check_pass_param(ids=ids)
            if len(records) != len(ids):
                raise ParamError("length of vectors do not match that of ids")

        params = params or dict()
        if not isinstance(params, dict):
            raise ParamError("Params must be a dictionary type")
        with self._connection() as handler:
            return handler.insert(collection_name, records, ids, partition_tag, params, timeout, **kwargs)

    @check_connect
<<<<<<< HEAD
    def insert_hybrid(self, collection_name, entities, vector_entities, ids=None, partition_tag=None, params=None):
        return self._stub.insert_hybrid(collection_name, entities, vector_entities, ids, partition_tag, params)

    @check_connect
    def get_vector_by_id(self, collection_name, vector_id, timeout=None):
        check_pass_param(collection_name=collection_name, ids=[vector_id])
=======
    def get_entity_by_id(self, collection_name, ids, timeout=None):
        """
        Returns raw vectors according to ids.
>>>>>>> 2d5eff26

        :param collection_name: Name of the collection
        :type collection_name: str

        :param ids: list of vector id
        :type ids: list

        :returns:
            Status: indicate if invoke is successful

        """
        check_pass_param(collection_name=collection_name, ids=ids)

        with self._connection() as handler:
            return handler.get_vectors_by_ids(collection_name, ids, timeout=timeout)

    @check_connect
    def list_id_in_segment(self, collection_name, segment_name, timeout=None):
        check_pass_param(collection_name=collection_name)
        check_pass_param(collection_name=segment_name)
        with self._connection() as handler:
            return handler.get_vector_ids(collection_name, segment_name, timeout)

    @check_connect
    def create_index(self, collection_name, index_type=None, params=None, timeout=None, **kwargs):
        """
        Creates index for a collection.

        :param collection_name: Collection used to create index.
        :type collection_name: str
        :param index: index params
        :type index: dict

            index_param can be None

            `example (default) param={'index_type': IndexType.FLAT,
                            'nlist': 16384}`

        :param timeout: grpc request timeout.

            if `timeout` = -1, method invoke a synchronous call, waiting util grpc response
            else method invoke a asynchronous call, timeout work here

        :type  timeout: int

        :return: Whether the operation is successful.
        """
        _index_type = IndexType.FLAT if index_type is None else index_type
        check_pass_param(collection_name=collection_name, index_type=_index_type)

        params = params or dict()
        if not isinstance(params, dict):
            raise ParamError("Params must be a dictionary type")
        with self._connection() as handler:
            return handler.create_index(collection_name, _index_type, params, timeout, **kwargs)

    @check_connect
    def get_index_info(self, collection_name, timeout=10):
        """
        Show index information of a collection.

        :type collection_name: str
        :param collection_name: table name been queried

        :returns:
            Status:  Whether the operation is successful.
            IndexSchema:

        """
        check_pass_param(collection_name=collection_name)

        with self._connection() as handler:
            return handler.describe_index(collection_name, timeout)

    @check_connect
    def drop_index(self, collection_name, timeout=10):
        """
        Removes an index.

        :param collection_name: target collection name.
        :type collection_name: str

        :return:
            Status: Whether the operation is successful.

        ：:rtype: Status
        """
        check_pass_param(collection_name=collection_name)

        with self._connection() as handler:
            return handler.drop_index(collection_name, timeout)

    @check_connect
    def create_partition(self, collection_name, partition_tag, timeout=10):
        """
        create a partition for a collection. 

        :param collection_name: Name of the collection.
        :type  collection_name: str

        :param partition_name: Name of the partition.
        :type  partition_name: str

        :param partition_tag: Name of the partition tag.
        :type  partition_tag: str

        :param timeout: time waiting for response.
        :type  timeout: int

        :return:
            Status: Whether the operation is successful.

        """
        check_pass_param(collection_name=collection_name, partition_tag=partition_tag)
        with self._connection() as handler:
            return handler.create_partition(collection_name, partition_tag, timeout)

    @check_connect
    def has_partition(self, collection_name, partition_tag):
        """
        Check if specified partition exists.

        :param collection_name: target table name.
        :type  collection_name: str

        :param partition_tag: partition tag.
        :type  partition_tag: str

        :return:
            Status: Whether the operation is successful.
            exists: If specified partition exists

        """
        check_pass_param(collection_name=collection_name, partition_tag=partition_tag)
        with self._connection() as handler:
            return handler.has_partition(collection_name, partition_tag)

    @check_connect
    def list_partitions(self, collection_name, timeout=10):
        """
        Show all partitions in a collection.

        :param collection_name: target table name.
        :type  collection_name: str

        :param timeout: time waiting for response.
        :type  timeout: int

        :return:
            Status: Whether the operation is successful.
            partition_list:

        """
        check_pass_param(collection_name=collection_name)

        with self._connection() as handler:
            return handler.show_partitions(collection_name, timeout)

    @check_connect
    def drop_partition(self, collection_name, partition_tag, timeout=10):
        """
        Deletes a partition in a collection.

        :param collection_name: Collection name.
        :type  collection_name: str

        :param partition_tag: Partition name.
        :type  partition_tag: str

        :param timeout: time waiting for response.
        :type  timeout: int

        :return:
            Status: Whether the operation is successful.

        """
        check_pass_param(collection_name=collection_name, partition_tag=partition_tag)
        with self._connection() as handler:
            return handler.drop_partition(collection_name, partition_tag, timeout)

    @check_connect
    def search(self, collection_name, top_k, query_records, partition_tags=None, params=None, timeout=None, **kwargs):
        """
        Search vectors in a collection.

        :param collection_name: Name of the collection.
        :type  collection_name: str

        :param top_k: number of vertors which is most similar with query vectors
        :type  top_k: int

        :param nprobe: cell number of probe
        :type  nprobe: int

        :param query_records: vectors to query
        :type  query_records: list[list[float32]]

        :param partition_tags: tags to search
        :type  partition_tags: list

        :return
            Status: Whether the operation is successful.
            result: query result

        :rtype: (Status, TopKQueryResult)

        """
        check_pass_param(collection_name=collection_name, topk=top_k, records=query_records)
        if partition_tags is not None:
            check_pass_param(partition_tag_array=partition_tags)

        params = dict() if params is None else params
        if not isinstance(params, dict):
            raise ParamError("Params must be a dictionary type")
        with self._connection() as handler:
            return handler.search(collection_name, top_k, query_records, partition_tags, params, timeout, **kwargs)

    @check_connect
<<<<<<< HEAD
    def search_hybrid(self, collection_name, query_entities, partition_tags=None, params=None, **kwargs):
        return self._stub.search_hybrid(collection_name, query_entities, partition_tags, params, **kwargs)

    @check_connect
    def search_in_files(self, collection_name, file_ids, query_records, top_k, params=None, **kwargs):
=======
    def search_in_segment(self, collection_name, file_ids, query_records, top_k, params=None, timeout=None, **kwargs):
>>>>>>> 2d5eff26
        """
        Searches for vectors in specific segments of a collection.

        The Milvus server stores vector data into multiple files. Searching for vectors in specific files is a
        method used in Mishards. Obtain more detail about Mishards, see
        <a href="https://github.com/milvus-io/milvus/tree/master/shards">

        :type  collection_name: str
        :param collection_name: table name been queried

        :type  file_ids: list[str] or list[int]
        :param file_ids: Specified files id array

        :type  query_records: list[list[float]]
        :param query_records: all vectors going to be queried

        :param query_ranges: Optional ranges for conditional search.

            If not specified, search in the whole table

        :type  top_k: int
        :param top_k: how many similar vectors will be searched

        :returns:
            Status:  indicate if query is successful
            results: query result

        :rtype: (Status, TopKQueryResult)
        """
        check_pass_param(collection_name=collection_name, topk=top_k, records=query_records, ids=file_ids)

        params = dict() if params is None else params
        if not isinstance(params, dict):
            raise ParamError("Params must be a dictionary type")
        with self._connection() as handler:
            return handler.search_in_files(collection_name, file_ids,
                                           query_records, top_k, params, timeout, **kwargs)

    @check_connect
    def delete_entity_by_id(self, collection_name, id_array, timeout=None):
        """
        Deletes vectors in a collection by vector ID.

        :param collection_name: Name of the collection.
        :type  collection_name: str

        :param id_array: list of vector id
        :type  id_array: list[int]

        :return:
            Status: Whether the operation is successful.
        """
        check_pass_param(collection_name=collection_name, ids=id_array)
        with self._connection() as handler:
            return handler.delete_by_id(collection_name, id_array, timeout)

    @check_connect
    def flush(self, collection_name_array=None, timeout=None, **kwargs):
        """
        Flushes vector data in one collection or multiple collections to disk.

        :type  collection_name_array: list
        :param collection_name: Name of one or multiple collections to flush.

        """

        if collection_name_array in (None, []):
            with self._connection() as handler:
                return handler.flush([], timeout)

        if not isinstance(collection_name_array, list):
            raise ParamError("Collection name array must be type of list")

        if len(collection_name_array) <= 0:
            raise ParamError("Collection name array is not allowed to be empty")

        for name in collection_name_array:
            check_pass_param(collection_name=name)
        with self._connection() as handler:
            return handler.flush(collection_name_array, timeout, **kwargs)

    @check_connect
    def compact(self, collection_name, timeout=None, **kwargs):
        """
        Compacts segments in a collection. This function is recommended after deleting vectors.

        :type  collection_name: str
        :param collection_name: Name of the collections to compact.

        """
        check_pass_param(collection_name=collection_name)
        with self._connection() as handler:
            return handler.compact(collection_name, timeout, **kwargs)

    def get_config(self, parent_key, child_key):
        """
        Gets Milvus configurations.

        """
        cmd = "get_config {}.{}".format(parent_key, child_key)

        return self._cmd(cmd)

    def set_config(self, parent_key, child_key, value):
        """
        Sets Milvus configurations.

        """
        cmd = "set_config {}.{} {}".format(parent_key, child_key, value)

        return self._cmd(cmd)
<|MERGE_RESOLUTION|>--- conflicted
+++ resolved
@@ -128,23 +128,6 @@
         """
         Deprecated
         """
-<<<<<<< HEAD
-        if self.handler == "GRPC":
-            from .grpc_handler import set_uri, connect
-            _addr = set_uri(None, None, self._uri)
-            return connect(_addr, timeout)
-        if self.handler == "HTTP":
-            self._stub.connect()
-
-        return True
-
-    def terminate(self):
-        del self._pool
-        self._pool = None
-
-    def connect(self, host=None, port=None, uri=None, timeout=2):
-=======
->>>>>>> 2d5eff26
         if self.connected() and self._connected:
             return Status(message="You have already connected {} !".format(self._uri),
                           code=Status.CONNECT_FAILED)
@@ -437,18 +420,12 @@
             return handler.insert(collection_name, records, ids, partition_tag, params, timeout, **kwargs)
 
     @check_connect
-<<<<<<< HEAD
     def insert_hybrid(self, collection_name, entities, vector_entities, ids=None, partition_tag=None, params=None):
         return self._stub.insert_hybrid(collection_name, entities, vector_entities, ids, partition_tag, params)
 
-    @check_connect
-    def get_vector_by_id(self, collection_name, vector_id, timeout=None):
-        check_pass_param(collection_name=collection_name, ids=[vector_id])
-=======
     def get_entity_by_id(self, collection_name, ids, timeout=None):
         """
         Returns raw vectors according to ids.
->>>>>>> 2d5eff26
 
         :param collection_name: Name of the collection
         :type collection_name: str
@@ -667,15 +644,11 @@
             return handler.search(collection_name, top_k, query_records, partition_tags, params, timeout, **kwargs)
 
     @check_connect
-<<<<<<< HEAD
     def search_hybrid(self, collection_name, query_entities, partition_tags=None, params=None, **kwargs):
         return self._stub.search_hybrid(collection_name, query_entities, partition_tags, params, **kwargs)
 
     @check_connect
-    def search_in_files(self, collection_name, file_ids, query_records, top_k, params=None, **kwargs):
-=======
     def search_in_segment(self, collection_name, file_ids, query_records, top_k, params=None, timeout=None, **kwargs):
->>>>>>> 2d5eff26
         """
         Searches for vectors in specific segments of a collection.
 
