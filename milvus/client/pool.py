--- conflicted
+++ resolved
@@ -9,8 +9,6 @@
 from .grpc_handler import GrpcHandler
 from .http_handler import HttpHandler
 from milvus.client.exceptions import ConnectionPoolError, NotConnectError, VersionError
-<<<<<<< HEAD
-=======
 
 support_versions = '0.9.x'
 
@@ -19,7 +17,6 @@
     version_prefix = version.split(".")
     support_version_prefix = support_versions.split(".")
     return version_prefix[0] == support_version_prefix[0] and version_prefix[1] == support_version_prefix[1]
->>>>>>> 3e56861c
 
 
 class Duration:
@@ -74,11 +71,7 @@
 
 
 class ConnectionPool:
-<<<<<<< HEAD
-    def __init__(self, uri, pool_size=10, wait_timeout=10, try_connect=False, **kwargs):
-=======
     def __init__(self, uri, pool_size=10, wait_timeout=10, try_connect=True, **kwargs):
->>>>>>> 3e56861c
         # Asynchronous queue to store connection
         self._pool = queue.Queue(maxsize=pool_size)
         self._uri = uri
@@ -101,16 +94,6 @@
         conn = self.fetch()
         with self._condition:
             if self._try_connect:
-<<<<<<< HEAD
-                conn.client().ping()
-            status, version = conn.client().server_version(timeout=1)
-            if not status.OK():
-                raise NotConnectError("Cannot check server version: {}".format(status.message))
-            if version not in ('0.9.0',):
-                raise VersionError(
-                    "Version of python SDK({}) not match that of server{}, excepted is 0.9.0.".format(__version__,
-                                                                                                      version))
-=======
                 conn.client().ping(max_retry=self._max_retry)
 
             status, version = conn.client().server_version(timeout=1)
@@ -121,7 +104,6 @@
                     "Version of python SDK(v{}) not match that of server v{}, excepted is v{}".format(__version__,
                                                                                                   version,
                                                                                                   support_versions))
->>>>>>> 3e56861c
         conn.close()
 
     def _inc_used(self):
