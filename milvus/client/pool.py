--- conflicted
+++ resolved
@@ -11,16 +11,11 @@
 from .http_handler import HttpHandler
 from milvus.client.exceptions import ConnectionPoolError, NotConnectError, VersionError
 
-<<<<<<< HEAD
 support_versions = ('0.9.x', '0.10.x')
-=======
-support_versions = '0.9.x'
->>>>>>> 55c5b2fc
 
 
 def _is_version_match(version):
     version_prefix = version.split(".")
-<<<<<<< HEAD
     for support_version in support_versions:
         support_version_prefix = support_version.split(".")
         if version_prefix[0] == support_version_prefix[0] and version_prefix[1] == support_version_prefix[1]:
@@ -29,10 +24,6 @@
 
 
 LOGGER = logging.getLogger(__name__)
-=======
-    support_version_prefix = support_versions.split(".")
-    return version_prefix[0] == support_version_prefix[0] and version_prefix[1] == support_version_prefix[1]
->>>>>>> 55c5b2fc
 
 
 class Duration:
@@ -82,7 +73,7 @@
         '''
         self._last_use_time = time.time()
         if self._pre_ping:
-            self._connection.ping(timeout=2)
+            self._connection.ping()
         return self._connection
 
 
