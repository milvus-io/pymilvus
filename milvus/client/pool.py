# -*- coding: UTF-8 -*-

import logging
import os
import queue
import threading
import time
from collections import defaultdict

from . import __version__
from .grpc_handler import GrpcHandler
from .http_handler import HttpHandler
from milvus.client.exceptions import ConnectionPoolError, NotConnectError, VersionError

<<<<<<< HEAD
support_versions = ('0.9.x', '0.10.x')
=======
support_versions = '0.9.x'
>>>>>>> ef2aa4a2


def _is_version_match(version):
    version_prefix = version.split(".")
<<<<<<< HEAD
    for support_version in support_versions:
        support_version_prefix = support_version.split(".")
        if version_prefix[0] == support_version_prefix[0] and version_prefix[1] == support_version_prefix[1]:
            return True
    return False


LOGGER = logging.getLogger(__name__)
=======
    support_version_prefix = support_versions.split(".")
    return version_prefix[0] == support_version_prefix[0] and version_prefix[1] == support_version_prefix[1]
>>>>>>> ef2aa4a2


class Duration:
    def __init__(self):
        self.start_ts = time.time()
        self.end_ts = None

    def stop(self):
        if self.end_ts:
            return False

        self.end_ts = time.time()
        return True

    @property
    def value(self):
        if not self.end_ts:
            return None

        return self.end_ts - self.start_ts


class ConnectionRecord:
<<<<<<< HEAD
    def __init__(self, uri, handler="GRPC", conn_id=-1, pre_ping=True, **kwargs):
=======
    def __init__(self, uri, handler="GRPC", conn_id=-1, pre_ping=False, **kwargs):
>>>>>>> ef2aa4a2
        '''
        @param uri server uri
        @param recycle int, time period to recycle connection.
        @param kwargs connection key-wprds
        '''
        self._conn_id = conn_id
        self._uri = uri
        # self.recycle = recycle
        self._pre_ping = pre_ping
        self._last_use_time = time.time()
        self._kw = kwargs

        if handler == "GRPC":
<<<<<<< HEAD
            self._connection = GrpcHandler(uri=uri, pre_ping=self._pre_ping, conn_id=conn_id, **self._kw)
=======
            self._connection = GrpcHandler(uri=uri, pre_ping=self._pre_ping)
>>>>>>> ef2aa4a2
        elif handler == "HTTP":
            self._connection = HttpHandler(uri=uri, pre_ping=self._pre_ping)
        else:
            raise ValueError("Unknown handler type. Use GRPC or HTTP")

    def connection(self):
        ''' Return a available connection. If connection is out-of-date,
        return new one.
        '''
        self._last_use_time = time.time()
<<<<<<< HEAD
        # if self._pre_ping:
        #     self._connection.ping()
=======
        if self._pre_ping:
            self._connection.ping(timeout=2)
>>>>>>> ef2aa4a2
        return self._connection


class ConnectionPool:
<<<<<<< HEAD
    def __init__(self, uri, pool_size=10, wait_timeout=30, try_connect=True, **kwargs):
=======
    def __init__(self, uri, pool_size=10, wait_timeout=10, try_connect=True, **kwargs):
>>>>>>> ef2aa4a2
        # Asynchronous queue to store connection
        self._pool = queue.Queue(maxsize=pool_size)
        self._uri = uri
        self._pool_size = pool_size
        self._wait_timeout = wait_timeout
<<<<<<< HEAD
        # if try_connect:
        #     self._max_retry = kwargs.get("max_retry", 3)
=======
        if try_connect:
            self._max_retry = kwargs.get("max_retry", 3)
>>>>>>> ef2aa4a2

        # Record used connection number.
        self._used_conn = 0
        self._condition = threading.Condition()
        self._kw = kwargs

        self.durations = defaultdict(list)

        self._try_connect = try_connect
<<<<<<< HEAD
        # if self._try_connect:
        #     self._max_retry = kwargs
=======
>>>>>>> ef2aa4a2
        self._prepare()

    def _prepare(self):
        conn = self.fetch()
        with self._condition:
            if self._try_connect:
<<<<<<< HEAD
                # LOGGER.debug("Try connect server {}".format(self._uri))
                conn.client().ping()

            status, version = conn.client().server_version(timeout=30)
=======
                conn.client().ping(max_retry=self._max_retry)

            status, version = conn.client().server_version(timeout=1)
>>>>>>> ef2aa4a2
            if not status.OK():
                raise NotConnectError("Cannot check server version: {}".format(status.message))
            if not _is_version_match(version):
                raise VersionError(
                    "Version of python SDK(v{}) not match that of server v{}, excepted is v{}".format(__version__,
                                                                                                  version,
                                                                                                  support_versions))
        conn.close()

    def _inc_used(self):
        with self._condition:
            if self._used_conn < self._pool_size:
                self._used_conn = self._used_conn + 1
                return True

            return False

    def _dec_used(self):
        with self._condition:
            if self._used_conn == 0:
                return False
            self._used_conn -= 1
            return True

    def _full(self):
        with self._condition:
            return self._used_conn >= self._pool_size

    def _empty(self):
        with self._condition:
            return self._pool.qsize() <= 0 and self._used_conn <= 0

    def _create_connection(self):
        with self._condition:
            conn = ConnectionRecord(self._uri, conn_id=self._used_conn - 1, **self._kw)
            return ScopedConnection(self, conn)

    def _inc_connection(self):
        if self._inc_used():
            return self._create_connection()

        return self.fetch(block=True)

    def record_duration(self, conn, duration):
        if len(self.durations[conn]) >= 10000:
            self.durations[conn].pop(0)

        self.durations[conn].append(duration)

    def stats(self):
        out = {'connections': {}}
        connections = out['connections']
        take_time = []
        for conn, durations in self.durations.items():
            total_time = sum(d.value for d in durations)
            connections[id(conn)] = {
                'total_time': total_time,
                'called_times': len(durations)
            }
            take_time.append(total_time)

        out['max-time'] = max(take_time)
        out['num'] = len(self.durations)
        return out

    def count(self):
        with self._condition:
            return self._used_conn

    def activate_count(self):
        with self._condition:
            return self._used_conn - self._pool.qsize()

    def fetch(self, block=False):
        if self._empty():
            return self._inc_connection()

        try:
            conn = self._pool.get(block=block, timeout=self._wait_timeout)
            return ScopedConnection(self, conn)
        except queue.Empty:
            if block:
                raise ConnectionPoolError("Connection pool is full.")

        if self._full():
            return self.fetch(block=True)

        return self._inc_connection()

    def release(self, conn):
        try:
            self._pool.put(conn, False)
        except queue.Full:
            pass
    #
    # def terminate(self):
    #     with self._condition:
    #         while True:
    #             if self._used_conn > 0:
    #                 try:
    #                     conn = self._pool.get(timeout=self._wait_timeout)
    #                     conn.__del__()
    #                     self._used_conn -= 1
    #                 except:
    #                     pass
    #             else:
    #                 break
    #
    #         self._pool = None


class SingletonThreadPool:
    def __init__(self, uri, pool_size=10, wait_timeout=30, try_connect=True, **kwargs):
        # Asynchronous queue to store connection
        self._uri = uri
        self._conn = None
        self._pool_size = pool_size
        self._wait_timeout = wait_timeout

        #
        self._local = threading.local()

        # Record used connection number.
        self._kw = kwargs

        self.durations = defaultdict(list)

        self._try_connect = try_connect
        # if self._try_connect:
        #     self._max_retry = kwargs
        self._prepare()

    def _prepare(self):
        conn = self.fetch()
        if self._try_connect:
            conn.client().ping()

        status, version = conn.client().server_version(timeout=30)
        if not status.OK():
            raise NotConnectError("Cannot check server version: {}".format(status.message))
        if not _is_version_match(version):
            raise VersionError(
                "Version of python SDK({}) not match that of server{}, excepted is {}".format(__version__,
                                                                                              version,
                                                                                              support_versions))

    def record_duration(self, conn, duration):
        pass

    def fetch(self):
        try:
            conn = self._local.conn
        except AttributeError:
            t_ident = threading.get_ident()
            conn = ConnectionRecord(self._uri, conn_id=t_ident, **self._kw)
            self._local.conn = conn

        return SingleScopedConnection(conn)

    def release(self, conn):
        pass

class SingleConnectionPool:
    def __init__(self, uri, pool_size=10, wait_timeout=30, try_connect=True, **kwargs):
        # Asynchronous queue to store connection
        self._uri = uri
        self._conn = None
        self._pool_size = pool_size
        self._wait_timeout = wait_timeout

        # Record used connection number.
        self._condition = threading.Condition()
        self._kw = kwargs

        self.durations = defaultdict(list)

        self._try_connect = try_connect
        # if self._try_connect:
        #     self._max_retry = kwargs
        self._prepare()

    def _prepare(self):
        conn = ConnectionRecord(self._uri, conn_id=0, **self._kw)
        self._conn = SingleScopedConnection(conn)
        with self._condition:
            if self._try_connect:
                self._conn.client().ping()

            status, version = self._conn.client().server_version(timeout=30)
            if not status.OK():
                raise NotConnectError("Cannot check server version: {}".format(status.message))
            if not _is_version_match(version):
                raise VersionError(
                    "Version of python SDK({}) not match that of server{}, excepted is {}".format(__version__,
                                                                                                  version,
                                                                                                  support_versions))

    def record_duration(self, conn, duration):
        pass

    def fetch(self):
        return self._conn

    def release(self, conn):
        pass


class SingleScopedConnection:
    def __init__(self, conn):
        self._conn = conn

    def __getattr__(self, item):
        return getattr(self.client(), item)

    def __enter__(self):
        return self

    def __exit__(self, exc_type, exc_val, exc_tb):
        pass

    def __del__(self):
        self.close()

    def connection(self):
        return self._conn

    def client(self):
        conn = self.connection()
        return conn.connection()

    def close(self):
        self._conn = None


class ScopedConnection:
    def __init__(self, pool, connection):
        self._pool = pool
        self._connection = connection
        self._duration = Duration()
        self._closed = False

    def __getattr__(self, item):
        return getattr(self.client(), item)

    def __enter__(self):
        return self

    def __exit__(self, exc_type, exc_val, exc_tb):
        self.close()

    def __del__(self):
        self.close()

    def connection(self):
        if self._closed:
            raise ValueError("Connection has been closed.")

        return self._connection

    def client(self):
        conn = self.connection()
        return conn.connection()

    def conn_id(self):
        return self._connection._conn_id

    def close(self):
        self._closed = True
        if not self._pool:
            return

        self._connection and self._pool.release(self._connection)
        self._connection = None
        if self._duration:
            self._duration.stop()
            self._pool.record_duration(self._connection, self._duration)
        self._duration = None<|MERGE_RESOLUTION|>--- conflicted
+++ resolved
@@ -12,16 +12,11 @@
 from .http_handler import HttpHandler
 from milvus.client.exceptions import ConnectionPoolError, NotConnectError, VersionError
 
-<<<<<<< HEAD
 support_versions = ('0.9.x', '0.10.x')
-=======
-support_versions = '0.9.x'
->>>>>>> ef2aa4a2
 
 
 def _is_version_match(version):
     version_prefix = version.split(".")
-<<<<<<< HEAD
     for support_version in support_versions:
         support_version_prefix = support_version.split(".")
         if version_prefix[0] == support_version_prefix[0] and version_prefix[1] == support_version_prefix[1]:
@@ -30,10 +25,6 @@
 
 
 LOGGER = logging.getLogger(__name__)
-=======
-    support_version_prefix = support_versions.split(".")
-    return version_prefix[0] == support_version_prefix[0] and version_prefix[1] == support_version_prefix[1]
->>>>>>> ef2aa4a2
 
 
 class Duration:
@@ -57,11 +48,7 @@
 
 
 class ConnectionRecord:
-<<<<<<< HEAD
     def __init__(self, uri, handler="GRPC", conn_id=-1, pre_ping=True, **kwargs):
-=======
-    def __init__(self, uri, handler="GRPC", conn_id=-1, pre_ping=False, **kwargs):
->>>>>>> ef2aa4a2
         '''
         @param uri server uri
         @param recycle int, time period to recycle connection.
@@ -75,11 +62,7 @@
         self._kw = kwargs
 
         if handler == "GRPC":
-<<<<<<< HEAD
             self._connection = GrpcHandler(uri=uri, pre_ping=self._pre_ping, conn_id=conn_id, **self._kw)
-=======
-            self._connection = GrpcHandler(uri=uri, pre_ping=self._pre_ping)
->>>>>>> ef2aa4a2
         elif handler == "HTTP":
             self._connection = HttpHandler(uri=uri, pre_ping=self._pre_ping)
         else:
@@ -90,34 +73,18 @@
         return new one.
         '''
         self._last_use_time = time.time()
-<<<<<<< HEAD
         # if self._pre_ping:
         #     self._connection.ping()
-=======
-        if self._pre_ping:
-            self._connection.ping(timeout=2)
->>>>>>> ef2aa4a2
         return self._connection
 
 
 class ConnectionPool:
-<<<<<<< HEAD
     def __init__(self, uri, pool_size=10, wait_timeout=30, try_connect=True, **kwargs):
-=======
-    def __init__(self, uri, pool_size=10, wait_timeout=10, try_connect=True, **kwargs):
->>>>>>> ef2aa4a2
         # Asynchronous queue to store connection
         self._pool = queue.Queue(maxsize=pool_size)
         self._uri = uri
         self._pool_size = pool_size
         self._wait_timeout = wait_timeout
-<<<<<<< HEAD
-        # if try_connect:
-        #     self._max_retry = kwargs.get("max_retry", 3)
-=======
-        if try_connect:
-            self._max_retry = kwargs.get("max_retry", 3)
->>>>>>> ef2aa4a2
 
         # Record used connection number.
         self._used_conn = 0
@@ -127,27 +94,18 @@
         self.durations = defaultdict(list)
 
         self._try_connect = try_connect
-<<<<<<< HEAD
         # if self._try_connect:
         #     self._max_retry = kwargs
-=======
->>>>>>> ef2aa4a2
         self._prepare()
 
     def _prepare(self):
         conn = self.fetch()
         with self._condition:
             if self._try_connect:
-<<<<<<< HEAD
                 # LOGGER.debug("Try connect server {}".format(self._uri))
                 conn.client().ping()
 
             status, version = conn.client().server_version(timeout=30)
-=======
-                conn.client().ping(max_retry=self._max_retry)
-
-            status, version = conn.client().server_version(timeout=1)
->>>>>>> ef2aa4a2
             if not status.OK():
                 raise NotConnectError("Cannot check server version: {}".format(status.message))
             if not _is_version_match(version):
@@ -242,21 +200,6 @@
             self._pool.put(conn, False)
         except queue.Full:
             pass
-    #
-    # def terminate(self):
-    #     with self._condition:
-    #         while True:
-    #             if self._used_conn > 0:
-    #                 try:
-    #                     conn = self._pool.get(timeout=self._wait_timeout)
-    #                     conn.__del__()
-    #                     self._used_conn -= 1
-    #                 except:
-    #                     pass
-    #             else:
-    #                 break
-    #
-    #         self._pool = None
 
 
 class SingletonThreadPool:
