--- conflicted
+++ resolved
@@ -48,12 +48,7 @@
         self.__init()
 
     def __del__(self):
-<<<<<<< HEAD
-=======
-        self._future.__del__()
->>>>>>> ef2aa4a2
         self._future = None
-        # self._future.__del__()
 
     @abc.abstractmethod
     def on_response(self, response):
