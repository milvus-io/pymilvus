--- conflicted
+++ resolved
@@ -48,13 +48,7 @@
         self.__init()
 
     def __del__(self):
-<<<<<<< HEAD
-        self._future.__del__()
         self._future = None
-        # self._future.__del__()
-=======
-        self._future = None
->>>>>>> d6a986e7
 
     @abc.abstractmethod
     def on_response(self, response):
