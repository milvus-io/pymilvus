--- conflicted
+++ resolved
@@ -42,10 +42,7 @@
         self._canceled = False
         self._done = False
         self._response = None
-<<<<<<< HEAD
-=======
         self._results = None
->>>>>>> 3e56861c
         self._exception = None
 
         self.__init()
@@ -76,19 +73,12 @@
                 # If user specify done callback function, execute it.
                 try:
                     self._response = future.result()
-<<<<<<< HEAD
-=======
                     self._results = self.on_response(self._response)
->>>>>>> 3e56861c
                     if self._done_cb:
                         if isinstance(self._results, tuple):
                             self._done_cb(*self._results)
                         else:
-<<<<<<< HEAD
-                            self._done_cb(self.on_response(self._response))
-=======
                             self._done_cb(self._results)
->>>>>>> 3e56861c
                 except Exception as e:
                     self._exception = e
                 finally:
@@ -102,12 +92,8 @@
         with self._condition:
             # future not finished. wait callback being called.
             to = kwargs.get("timeout", None)
-<<<<<<< HEAD
-            self._response = self._future.result(timeout=to)
-=======
             if not self._future.done() or not self._response:
                 self._response = self._future.result(timeout=to)
->>>>>>> 3e56861c
             # if not self._done and not self._canceled:
             #     to = kwargs.get("timeout", None)
             #     self._condition.wait(to)
