--- conflicted
+++ resolved
@@ -1,7 +1,3 @@
 """client module"""
 
-<<<<<<< HEAD
-__version__ = "0.2.11"
-=======
-__version__ = "0.3.21"
->>>>>>> 2d5eff26
+__version__ = "0.3.21"