import datetime
from urllib.parse import urlparse
import logging
import threading
import ujson

import grpc
from grpc._cython import cygrpc

from ..grpc_gen import milvus_pb2_grpc
from ..grpc_gen import milvus_pb2 as grpc_types
from .abstract import ConnectIntf, CollectionSchema, IndexParam, PartitionParam, TopKQueryResult, HEntitySet
from .prepare import Prepare
from .types import MetricType, Status
from .check import (
    int_or_str,
    is_legal_host,
    is_legal_port,
)

from .asynch import SearchFuture, InsertFuture, CreateIndexFuture, CompactFuture, FlushFuture

from .hooks import BaseSearchHook
from .client_hooks import SearchHook, HybridSearchHook
from .exceptions import ParamError, NotConnectError
from ..settings import DefaultConfig as config
from . import __version__

LOGGER = logging.getLogger(__name__)


def error_handler(*rargs):
    def wrapper(func):
        def handler(self, *args, **kwargs):
            record_dict = {}
            try:
                record_dict["API start"] = str(datetime.datetime.now())
                if self._pre_ping:
                    self.ping()
                record_dict["RPC start"] = str(datetime.datetime.now())
                return func(self, *args, **kwargs)
            except grpc.FutureTimeoutError as e:
                record_dict["RPC timeout"] = str(datetime.datetime.now())
<<<<<<< HEAD
                LOGGER.error("\n{}\nRequest timeout: {}\n\t{}".format(func.__name__, e, record_dict))
=======
                LOGGER.error("\nAddr [{}] {}\nRequest timeout: {}\n\t{}".format(self.server_address, func.__name__, e, record_dict))
>>>>>>> d6a986e7
                status = Status(Status.UNEXPECTED_ERROR, message='Request timeout')
                return status if not rargs else tuple([status]) + rargs
            except grpc.RpcError as e:
                record_dict["RPC error"] = str(datetime.datetime.now())
<<<<<<< HEAD
                LOGGER.error("\n{}\nRpc error: {}\n\t{}".format(func.__name__, e, record_dict))
=======

                LOGGER.error("\nAddr [{}] {}\nRpc error: {}\n\t{}".format(self.server_address, func.__name__, e, record_dict))
>>>>>>> d6a986e7
                status = Status(e.code(), message='Error occurred. {}'.format(e.details()))
                return status if not rargs else tuple([status]) + rargs
            except Exception as e:
                record_dict["Exception"] = str(datetime.datetime.now())
<<<<<<< HEAD
                LOGGER.error("{}\nExcepted error: {}\n\t{}".format(func.__name__, e, record_dict))
                raise e
=======
                LOGGER.error("\nAddr [{}] {}\nExcepted error: {}\n\t{}".format(self.server_address, func.__name__, e, record_dict))
                status = Status(Status.UNEXPECTED_ERROR, message=str(e))
                return status if not rargs else tuple([status]) + rargs
>>>>>>> d6a986e7

        return handler

    return wrapper


def set_uri(host, port, uri):
    if host is not None:
        _port = port if port is not None else config.GRPC_PORT
        _host = host
    elif port is None:
        try:
            _uri = urlparse(uri) if uri else urlparse(config.GRPC_URI)
            _host = _uri.hostname
            _port = _uri.port
        except (AttributeError, ValueError, TypeError) as e:
            raise ParamError("uri is illegal: {}".format(e))
    else:
        raise ParamError("Param is not complete. Please invoke as follow:\n"
                         "\t(host = ${HOST}, port = ${PORT})\n"
                         "\t(uri = ${URI})\n")

    if not is_legal_host(_host) or not is_legal_port(_port):
        raise ParamError("host or port is illeagl")

    return "{}:{}".format(str(_host), str(_port))


# def connect(addr, timeout):
#     channel = grpc.insecure_channel(
#         addr,
#         options=[(cygrpc.ChannelArgKey.max_send_message_length, -1),
#                  (cygrpc.ChannelArgKey.max_receive_message_length, -1)]
#     )
#     try:
#         ft = grpc.channel_ready_future(channel)
#         ft.result(timeout=timeout)
#         return True
#     except grpc.FutureTimeoutError:
#         raise NotConnectError('Fail connecting to server on {}. Timeout'.format(addr))
#     except grpc.RpcError as e:
#         raise NotConnectError("Connect error: <{}>".format(e))
#     # Unexpected error
#     except Exception as e:
#         raise NotConnectError("Error occurred when trying to connect server:\n"
#                               "\t<{}>".format(str(e)))
#     finally:
#         ft.cancel()
#         ft.__del__()
#         channel.__del__()


class GrpcHandler(ConnectIntf):
    def __init__(self, host=None, port=None, pre_ping=True, **kwargs):
        self._channel = None
        self._stub = None
        self._uri = None
        self.status = None
        self._connected = False
        self._pre_ping = pre_ping
        # if self._pre_ping:
        self._max_retry = kwargs.get("max_retry", 3)

        # record
        self._id = kwargs.get("conn_id", 0)

        # condition
        self._condition = threading.Condition()
        self._request_id = 0

        # client hook
        self._search_hook = SearchHook()
        self._hybrid_search_hook = HybridSearchHook()
        self._search_file_hook = SearchHook()

        # set server uri if object is initialized with parameter
        _uri = kwargs.get("uri", None)
        self._setup(host, port, _uri, pre_ping)

    def __str__(self):
        attr_list = ['%s=%r' % (key, value)
                     for key, value in self.__dict__.items() if not key.startswith('_')]
        return '<Milvus: {}>'.format(', '.join(attr_list))

    def __enter__(self):
        return self

    def __exit__(self, exc_type, exc_val, exc_tb):
        pass

    def _setup(self, host, port, uri, pre_ping=False):
        """
        Create a grpc channel and a stub

        :raises: NotConnectError

        """
        self._uri = set_uri(host, port, uri)
        self._channel = grpc.insecure_channel(
            self._uri,
            options=[(cygrpc.ChannelArgKey.max_send_message_length, -1),
                     (cygrpc.ChannelArgKey.max_receive_message_length, -1),
<<<<<<< HEAD
                     (b'grpc.enable_retries', 1),
=======
                     ('grpc.enable_retries', 1),
>>>>>>> d6a986e7
                     ('grpc.keepalive_time_ms', 55000)]
                     # (b'grpc.enable_http_proxy', 0)]
        )
        self._stub = milvus_pb2_grpc.MilvusServiceStub(self._channel)
        self.status = Status()

    def _pre_request(self):
        if self._pre_ping:
            self.ping()

    def _get_request_id(self):
        with self._condition:
            _id = self._request_id
            self._request_id += 1
            return _id

    def set_hook(self, **kwargs):
        """
        specify client hooks.
        The client hooks are used in methods which interact with server.
        Use key-value method to set hooks. Supported hook setting currently is as follow.

            search hook,
            search-in-file hook

        """

        # config search hook
        _search_hook = kwargs.get('search', None)
        if _search_hook:
            if not isinstance(_search_hook, BaseSearchHook):
                raise ParamError("search hook must be a subclass of `BaseSearchHook`")

            self._search_hook = _search_hook

        _search_file_hook = kwargs.get('search_in_file', None)
        if _search_file_hook:
            if not isinstance(_search_file_hook, BaseSearchHook):
                raise ParamError("search hook must be a subclass of `BaseSearchHook`")

            self._search_file_hook = _search_file_hook

    def ping(self, timeout=30):
        ft = grpc.channel_ready_future(self._channel)
        retry = self._max_retry
        try:
            while retry > 0:
                try:
                    ft.result(timeout=timeout)
                    return True
                except:
                    retry -= 1
                    LOGGER.debug("Retry connect addr <{}> {} times".format(self._uri, self._max_retry - retry))
                    if retry > 0:
                        continue
                    else:
                        LOGGER.error("Retry to connect server {} failed.".format(self._uri))
                        raise
        except grpc.FutureTimeoutError:
            raise NotConnectError('Fail connecting to server on {}. Timeout'.format(self._uri))
        except grpc.RpcError as e:
            raise NotConnectError("Connect error: <{}>".format(e))
        # Unexpected error
        except Exception as e:
            raise NotConnectError("Error occurred when trying to connect server:\n"
                                  "\t<{}>".format(str(e)))

    @property
    def server_address(self):
        """
        Server network address
        """
        return self._uri

    def server_version(self, timeout=30):
        """
        Provide server version

        :return:
            Status: indicate if operation is successful

            str : Server version

        :rtype: (Status, str)
        """
        return self._cmd(cmd='version', timeout=timeout)

    def server_status(self, timeout=30):
        """
        Provide server status

        :return:
            Status: indicate if operation is successful

            str : Server version

        :rtype: (Status, str)
        """
        return self._cmd(cmd='status', timeout=timeout)

    @error_handler(None)
    def _cmd(self, cmd, timeout=30):
        cmd = Prepare.cmd(cmd)
        rf = self._stub.Cmd.future(cmd, wait_for_ready=True, timeout=timeout)
<<<<<<< HEAD
        # rf = self._stub.Cmd.future(cmd, metadata=(('request_id', str(self._get_request_id())),), wait_for_ready=True, timeout=timeout)
        response = rf.result()
        rf.__del__()
=======
        response = rf.result()
>>>>>>> d6a986e7
        if response.status.error_code == 0:
            return Status(message='Success!'), response.string_reply

        return Status(code=response.status.error_code, message=response.status.reason), None

    @error_handler()
    def create_collection(self, collection_name, dimension, index_file_size, metric_type, param, timeout=30):
        """
        Create collection

        :type  param: dict or TableSchema
        :param param: Provide collection information to be created

                `example param={'collection_name': 'name',
                                'dimension': 16,
                                'index_file_size': 1024 (default)，
                                'metric_type': Metric_type.L2 (default)
                                }`

                `OR using Prepare.collection_schema to create param`

        :param timeout: timeout, The unit is seconds
        :type  timeout: double

        :return: Status, indicate if operation is successful
        :rtype: Status
        """

        collection_schema = Prepare.collection_schema(collection_name, dimension, index_file_size, metric_type, param)

        rf = self._stub.CreateCollection.future(collection_schema, wait_for_ready=True, timeout=timeout)
        status = rf.result()
<<<<<<< HEAD
        rf.__del__()
=======
>>>>>>> d6a986e7
        if status.error_code == 0:
            return Status(message='Create collection successfully!')

        LOGGER.error(status)
        return Status(code=status.error_code, message=status.reason)

    @error_handler()
    def create_hybrid_collection(self, collection_name, fields, timeout=30):
        collection_schema = Prepare.collection_hybrid_schema(collection_name, fields)
        response = self._stub.CreateHybridCollection(collection_schema)
        if response.error_code == 0:
            return Status(message='Create collection successfully!')

        return Status(code=response.error_code, message=response.reason)

    @error_handler(False)
    def has_collection(self, collection_name, timeout=30, **kwargs):
        """

        This method is used to test collection existence.

        :param collection_name: collection name is going to be tested.
        :type  collection_name: str
        :param timeout: time waiting for server response
        :type  timeout: int

        :return:
            Status: indicate if vectors inserted successfully
            bool if given collection_name exists

        """

        collection_name = Prepare.collection_name(collection_name)

        rf = self._stub.HasCollection.future(collection_name, wait_for_ready=True, timeout=timeout)
        reply = rf.result()
<<<<<<< HEAD
        rf.__del__()
=======
>>>>>>> d6a986e7
        if reply.status.error_code == 0:
            return Status(), reply.bool_reply

        return Status(code=reply.status.error_code, message=reply.status.reason), False

    @error_handler(None)
    def describe_collection(self, collection_name, timeout=30, **kwargs):
        """
        Show collection information

        :type  collection_name: str
        :param collection_name: which collection to be shown

        :returns: (Status, collection_schema)
            Status: indicate if query is successful
            collection_schema: return when operation is successful
        :rtype: (Status, TableSchema)
        """
        collection_name = Prepare.collection_name(collection_name)
        rf = self._stub.DescribeCollection.future(collection_name, wait_for_ready=True, timeout=timeout)
        response = rf.result()
<<<<<<< HEAD
        rf.__del__()
=======
>>>>>>> d6a986e7

        if response.status.error_code == 0:
            collection = CollectionSchema(
                collection_name=response.collection_name,
                dimension=response.dimension,
                index_file_size=response.index_file_size,
                metric_type=MetricType(response.metric_type)
            )
            return Status(message='Describe collection successfully!'), collection

        LOGGER.error(response.status)
        return Status(code=response.status.error_code, message=response.status.reason), None

    @error_handler(None)
    def count_collection(self, collection_name, timeout=30, **kwargs):
        """
        obtain vector number in collection

        :type  collection_name: str
        :param collection_name: target collection name.

        :returns:
            Status: indicate if operation is successful

            res: int, collection row count
        """

        collection_name = Prepare.collection_name(collection_name)

        rf = self._stub.CountCollection.future(collection_name, wait_for_ready=True, timeout=timeout)
        response = rf.result()
<<<<<<< HEAD
        rf.__del__()
=======
>>>>>>> d6a986e7
        if response.status.error_code == 0:
            return Status(message='Success!'), response.collection_row_count

        return Status(code=response.status.error_code, message=response.status.reason), None

    @error_handler([])
    def show_collections(self, timeout=30):
        """
        Show all collections information in database

        :return:
            Status: indicate if this operation is successful

            collections: list of collection names, return when operation
                    is successful
        :rtype:
            (Status, list[str])
        """

        cmd = Prepare.cmd('show_collections')
        rf = self._stub.ShowCollections.future(cmd, wait_for_ready=True, timeout=timeout)
        response = rf.result()
<<<<<<< HEAD
        rf.__del__()
=======
>>>>>>> d6a986e7
        if response.status.error_code == 0:
            return Status(message='Show collections successfully!'), \
                   [name for name in response.collection_names if len(name) > 0]
        return Status(response.status.error_code, message=response.status.reason), []

    @error_handler(None)
    def show_collection_info(self, collection_name, timeout=30):
        request = grpc_types.CollectionName(collection_name=collection_name)

        rf = self._stub.ShowCollectionInfo.future(request, wait_for_ready=True, timeout=timeout)
        response = rf.result()
<<<<<<< HEAD
        rf.__del__()
=======
>>>>>>> d6a986e7
        rpc_status = response.status

        if rpc_status.error_code == 0:
            json_info = response.json_info
            return Status(), {} if not json_info else ujson.loads(json_info)

        return Status(rpc_status.error_code, rpc_status.reason), None

    @error_handler()
    def preload_collection(self, collection_name, timeout=None):
        """
        Load collection to cache in advance

        :type collection_name: str
        :param collection_name: collection to preload

        :returns:
            Status:  indicate if invoke is successful
        """

        collection_name = Prepare.collection_name(collection_name)
        status = self._stub.PreloadCollection.future(collection_name, wait_for_ready=True, timeout=timeout).result()
        return Status(code=status.error_code, message=status.reason)

    @error_handler()
    def reload_segments(self, collection_name, segment_ids, timeout=30):
        file_ids = list(map(int_or_str, segment_ids))
        request = Prepare.reload_param(collection_name, file_ids)
        status = self._stub.ReloadSegments.future(request, wait_for_ready=True, timeout=timeout).result()
        return Status(code=status.error_code, message=status.reason)

    @error_handler()
    def drop_collection(self, collection_name, timeout=20):
        """
        Delete collection with collection_name

        :type  collection_name: str
        :param collection_name: Name of the collection being deleted

        :return: Status, indicate if operation is successful
        :rtype: Status
        """

        collection_name = Prepare.collection_name(collection_name)

        rf = self._stub.DropCollection.future(collection_name, wait_for_ready=True, timeout=timeout)
        status = rf.result()
<<<<<<< HEAD
        rf.__del__()
=======
>>>>>>> d6a986e7
        if status.error_code == 0:
            return Status(message='Delete collection successfully!')
        return Status(code=status.error_code, message=status.reason)

    @error_handler([])
    def insert(self, collection_name, records, ids=None, partition_tag=None, params=None, timeout=None, **kwargs):
        """
        Add vectors to collection

        :param ids: list of id
        :type  ids: list[int]

        :type  collection_name: str
        :param collection_name: collection name been inserted

        :type  records: list[list[float]]

                `example records: [[1.2345],[1.2345]]`

                `OR using Prepare.records`

        :param records: list of vectors been inserted

        :type partition_tag: str or None.
            If partition_tag is None, vectors will be inserted into collection rather than partitions.

        :param partition_tag: the tag string of collection

        :type

        :type  timeout: int
        :param timeout: time waiting for server response

        :returns:
            Status: indicate if vectors inserted successfully
            ids: list of id, after inserted every vector is given a id
        :rtype: (Status, list(int))
        """
        insert_param = kwargs.get('insert_param', None)

        if insert_param and not isinstance(insert_param, grpc_types.InsertParam):
            raise ParamError("The value of key 'insert_param' is invalid")

        body = insert_param if insert_param \
            else Prepare.insert_param(collection_name, records, partition_tag, ids, params)

        rf = self._stub.Insert.future(body, wait_for_ready=True, timeout=timeout)
        if kwargs.get("_async", False) is True:
            cb = kwargs.get("_callback", None)
            return InsertFuture(rf, cb)

        response = rf.result()
<<<<<<< HEAD
        rf.__del__()
=======
>>>>>>> d6a986e7
        if response.status.error_code == 0:
            return Status(message='Add vectors successfully!'), list(response.vector_id_array)

        return Status(code=response.status.error_code, message=response.status.reason), []

    @error_handler([])
    def insert_hybrid(self, collection_name, entities, vector_entities, ids=None, tag=None, params=None):
        insert_param = Prepare.insert_hybrid_param(collection_name, tag, entities, vector_entities, ids, params)
        response = self._stub.InsertEntity(insert_param)
        status = response.status
        if status.error_code == 0:
            return Status(message='Insert successfully!'), list(response.entity_id_array)
        return Status(code=status.error_code, message=status.reason), []
<<<<<<< HEAD

    @error_handler([])
    def get_vectors_by_ids(self, collection_name, ids, timeout=30):
        request = grpc_types.VectorsIdentity(collection_name=collection_name, id_array=ids)

        rf = self._stub.GetVectorsByID.future(request, wait_for_ready=True, timeout=timeout)
        response = rf.result()
        rf.__del__()
=======

    @error_handler([])
    def get_vectors_by_ids(self, collection_name, ids, timeout=30):
        request = grpc_types.VectorsIdentity(collection_name=collection_name, id_array=ids)

        rf = self._stub.GetVectorsByID.future(request, wait_for_ready=True, timeout=timeout)
        response = rf.result()
>>>>>>> d6a986e7
        status = response.status
        if status.error_code == 0:
            status = Status(message="Obtain vector successfully")
            vectors = list()
            for datas in response.vectors_data:
                vector = bytes(datas.binary_data) or list(datas.float_data)
                vectors.append(vector)
            return status, vectors

        return Status(code=status.error_code, message=status.reason), []

    @error_handler([])
    def get_hybrid_entity_by_id(self, collection_name, ids):
        request = grpc_types.VectorsIdentity(collection_name=collection_name, id_array=ids)
        response = self._stub.GetEntityByID(request)

        if response.status.error_code == 0:
            return Status(), HEntitySet(response)
        return Status(response.status.error_code, response.status.reason), []

    @error_handler([])
    def get_vector_ids(self, collection_name, segment_name, timeout=30):
        request = grpc_types.GetVectorIDsParam(collection_name=collection_name, segment_name=segment_name)

        rf = self._stub.GetVectorIDs.future(request, wait_for_ready=True, timeout=timeout)
        response = rf.result()
<<<<<<< HEAD
        rf.__del__()
=======
>>>>>>> d6a986e7

        if response.status.error_code == 0:
            return Status(), list(response.vector_id_array)
        return Status(response.status.error_code, response.status.reason), []

    @error_handler()
    def create_index(self, collection_name, index_type=None, params=None, timeout=None, **kwargs):
        """
        build vectors of specific collection and create vector index

        :param collection_name: collection used to crete index.
        :type collection_name: str
        :param index: index params
        :type index: dict

            index_param can be None

            `example (default) param={'index_type': IndexType.FLAT,
                            'nlist': 16384}`

        :param timeout: grpc request timeout.

            if `timeout` = -1, method invoke a synchronous call, waiting util grpc response
            else method invoke a asynchronous call, timeout work here

        :type  timeout: int

        :return: Status, indicate if operation is successful
        """
        index_param = Prepare.index_param(collection_name, index_type, params)
        # status = self._stub.CreateIndex.future(index_param).result(timeout=timeout)
        future = self._stub.CreateIndex.future(index_param, wait_for_ready=True, timeout=timeout)
        if kwargs.get('_async', False):
            cb = kwargs.get("_callback", None)
            return CreateIndexFuture(future, cb)
        status = future.result()
<<<<<<< HEAD
        future.__del__()
=======
>>>>>>> d6a986e7

        if status.error_code == 0:
            return Status(message='Build index successfully!')
        return Status(code=status.error_code, message=status.reason)

    @error_handler()
    def describe_index(self, collection_name, timeout=30):
        """
        Show index information of designated collection

        :type collection_name: str
        :param collection_name: collection name been queried

        :returns:
            Status:  indicate if query is successful
            IndexSchema:

        """

        collection_name = Prepare.collection_name(collection_name)

        rf = self._stub.DescribeIndex.future(collection_name, wait_for_ready=True, timeout=timeout)
        index_param = rf.result()
<<<<<<< HEAD
        rf.__del__()
=======
>>>>>>> d6a986e7

        status = index_param.status

        if status.error_code == 0:
            return Status(message="Successfully"), \
                   IndexParam(index_param.collection_name,
                              index_param.index_type,
                              index_param.extra_params[0].value)

        return Status(code=status.error_code, message=status.reason), None

    @error_handler()
    def drop_index(self, collection_name, timeout=30):
        """
        drop index from index file

        :param collection_name: target collection name.
        :type collection_name: str

        :return:
            Status: indicate if operation is successful

        ：:rtype: Status
        """

        collection_name = Prepare.collection_name(collection_name)
        rf = self._stub.DropIndex.future(collection_name, wait_for_ready=True, timeout=timeout)
        status = rf.result()
<<<<<<< HEAD
        rf.__del__()
=======
>>>>>>> d6a986e7
        # status = self._stub.DropIndex.future(collection_name).result(timeout=timeout)
        return Status(code=status.error_code, message=status.reason)

    @error_handler()
    def create_partition(self, collection_name, partition_tag, timeout=30):
        """
        create a specific partition under designated collection. After done, the meta file in
        milvus server update partition information, you can perform actions about partitions
        with partition tag.

        :param collection_name: target collection name.
        :type  collection_name: str

        :param partition_name: name of target partition under designated collection.
        :type  partition_name: str

        :param partition_tag: tag name of target partition under designated collection.
        :type  partition_tag: str

        :param timeout: time waiting for response.
        :type  timeout: int

        :return:
            Status: indicate if operation is successful

        """
        request = Prepare.partition_param(collection_name, partition_tag)
        rf = self._stub.CreatePartition.future(request, wait_for_ready=True, timeout=timeout)
        response = rf.result()
<<<<<<< HEAD
        rf.__del__()
=======
>>>>>>> d6a986e7
        return Status(code=response.error_code, message=response.reason)

    @error_handler(False)
    def has_partition(self, collection_name, partition_tag, timeout=30):
        request = Prepare.partition_param(collection_name, partition_tag)
        rf = self._stub.HasPartition.future(request, wait_for_ready=True, timeout=timeout)
        response = rf.result()
<<<<<<< HEAD
        rf.__del__()
=======
>>>>>>> d6a986e7
        status = response.status
        return Status(code=status.error_code, message=status.reason), response.bool_reply

    @error_handler([])
    def show_partitions(self, collection_name, timeout=30):
        """
        Show all partitions under designated collection.

        :param collection_name: target collection name.
        :type  collection_name: str

        :param timeout: time waiting for response.
        :type  timeout: int

        :return:
            Status: indicate if operation is successful
            partition_list:

        """
        request = Prepare.collection_name(collection_name)

        rf = self._stub.ShowPartitions.future(request, wait_for_ready=True, timeout=timeout)
        response = rf.result()
<<<<<<< HEAD
        rf.__del__()
=======
>>>>>>> d6a986e7
        # response = self._stub.ShowPartitions.future(request).result(timeout=timeout)
        status = response.status
        if status.error_code == 0:
            partition_list = [PartitionParam(collection_name, p) for p in response.partition_tag_array]
            return Status(), partition_list

        return Status(code=status.error_code, message=status.reason), []

    @error_handler()
    def drop_partition(self, collection_name, partition_tag, timeout=30):
        """
        Drop specific partition under designated collection.

        :param collection_name: target collection name.
        :type  collection_name: str

        :param partition_tag: tag name of specific partition
        :type  partition_tag: str

        :param timeout: time waiting for response.
        :type  timeout: int

        :return:
            Status: indicate if operation is successful

        """
        request = grpc_types.PartitionParam(collection_name=collection_name, tag=partition_tag)

        rf = self._stub.DropPartition.future(request, wait_for_ready=True, timeout=timeout)
        response = rf.result()
<<<<<<< HEAD
        rf.__del__()
=======
>>>>>>> d6a986e7
        # response = self._stub.DropPartition.future(request).result(timeout=timeout)
        return Status(code=response.error_code, message=response.reason)

    @error_handler(None)
    def search(self, collection_name, top_k, query_records, partition_tags=None, params=None, timeout=None, **kwargs):
        request = Prepare.search_param(collection_name, top_k, query_records, partition_tags, params)

        self._search_hook.pre_search()
        if kwargs.get("_async", False) is True:
            future = self._stub.Search.future(request, wait_for_ready=True, timeout=timeout)

            func = kwargs.get("_callback", None)
            return SearchFuture(future, func)
        ft = self._stub.Search.future(request)
        response = ft.result()
<<<<<<< HEAD
        ft.__del__()
=======
>>>>>>> d6a986e7
        self._search_hook.aft_search()

        if self._search_hook.on_response():
            return response

        if response.status.error_code != 0:
            return Status(code=response.status.error_code,
                          message=response.status.reason), []

        resutls = self._search_hook.handle_response(response)
        return Status(message='Search vectors successfully!'), resutls

    @error_handler(None)
    def search_hybrid_pb(self, collection_name, query_entities, partition_tags, params=None, **kwargs):
        request = Prepare.search_hybrid_pb_param(collection_name, query_entities, partition_tags, params)
        response = self._stub.HybridSearchPB(request)

        if response.status.error_code != 0:
            return Status(code=response.status.error_code,
                          message=response.status.reason), []

        return Status(message='Search vectors successfully!'), \
               self._hybrid_search_hook.handle_response(response)

    @error_handler(None)
    def search_hybrid(self, collection_name, vector_params, dsl, partition_tags=None, params=None, **kwargs):
        request = Prepare.search_hybrid_param(collection_name, vector_params, dsl, partition_tags, params)
        response = self._stub.HybridSearch(request)

        if response.status.error_code != 0:
            return Status(code=response.status.error_code,
                          message=response.status.reason), []

        return Status(message='Search vectors successfully!'), \
               self._hybrid_search_hook.handle_response(response)

    @error_handler(None)
    def search_by_ids(self, collection_name, ids, top_k, partition_tags=None, params=None, timeout=None, **kwargs):
        request = Prepare.search_by_ids_param(collection_name, ids, top_k, partition_tags, params)
        if kwargs.get("_async", False) is True:
            future = self._stub.SearchByID.future(request, wait_for_ready=True, timeout=timeout)

            func = kwargs.get("_callback", None)
            return SearchFuture(future, func)

        ft = self._stub.SearchByID.future(request, wait_for_ready=True, timeout=timeout)
        response = ft.result()
        self._search_hook.aft_search()

        if self._search_hook.on_response():
            return response

        if response.status.error_code != 0:
            return Status(code=response.status.error_code,
                          message=response.status.reason), []

        return Status(message='Search vectors successfully!'), \
               self._search_hook.handle_response(response)

    @error_handler(None)
    def search_in_files(self, collection_name, file_ids, query_records, top_k, params, timeout=None, **kwargs):
        """
        Query vectors in a collection, in specified files.

        The server store vector data into multiple files if the size of vectors
        exceeds file size threshold. It is supported to search in several files
        by specifying file ids. However, these file ids are stored in db in server,
        and python sdk doesn't apply any APIs get them at client. It's a specific
        method used in shards. Obtain more detail about milvus shards, see
        <a href="https://github.com/milvus-io/milvus/tree/0.6.0/shards">

        :type  collection_name: str
        :param collection_name: collection name been queried

        :type  file_ids: list[str] or list[int]
        :param file_ids: Specified files id array

        :type  query_records: list[list[float]]
        :param query_records: all vectors going to be queried

        :param query_ranges: Optional ranges for conditional search.
            If not specified, search in the whole collection

        :type  top_k: int
        :param top_k: how many similar vectors will be searched

        :returns:
            Status:  indicate if query is successful
            results: query result

        :rtype: (Status, TopKQueryResult)
        """

        file_ids = list(map(int_or_str, file_ids))
        infos = Prepare.search_vector_in_files_param(
            collection_name, query_records, top_k, file_ids, params
        )

        self._search_file_hook.pre_search()

        if kwargs.get("_async", False) is True:
            future = self._stub.SearchInFiles.future(infos, wait_for_ready=True, timeout=timeout)

            func = kwargs.get("_callback", None)
            return SearchFuture(future, func)

        ft = self._stub.SearchInFiles.future(infos, wait_for_ready=True, timeout=timeout)
        response = ft.result()
<<<<<<< HEAD
        ft.__del__()
=======
>>>>>>> d6a986e7
        self._search_file_hook.aft_search()

        if self._search_file_hook.on_response():
            return response

        if response.status.error_code != 0:
            return Status(code=response.status.error_code,
                          message=response.status.reason), []

        return Status(message='Search vectors successfully!'), \
               self._search_file_hook.handle_response(response)

    @error_handler()
    def delete_by_id(self, collection_name, id_array, timeout=None):
        request = Prepare.delete_by_id_param(collection_name, id_array)

        rf = self._stub.DeleteByID.future(request, wait_for_ready=True, timeout=timeout)
        status = rf.result()
<<<<<<< HEAD
        rf.__del__()
=======
>>>>>>> d6a986e7
        # status = self._stub.DeleteByID.future(request).result(timeout=timeout)
        return Status(code=status.error_code, message=status.reason)

    @error_handler()
    def flush(self, collection_name_array, timeout=None, **kwargs):
        request = Prepare.flush_param(collection_name_array)
        future = self._stub.Flush.future(request, wait_for_ready=True, timeout=timeout)
        if kwargs.get("_async", False):
            cb = kwargs.get("_callback", None)
            return FlushFuture(future, cb)
        response = future.result()
<<<<<<< HEAD
        future.__del__()
=======
>>>>>>> d6a986e7
        return Status(code=response.error_code, message=response.reason)

    @error_handler()
    def compact(self, collection_name, timeout, **kwargs):
        request = Prepare.compact_param(collection_name)
        future = self._stub.Compact.future(request, wait_for_ready=True, timeout=timeout)
        if kwargs.get("_async", False):
            cb = kwargs.get("_callback", None)
            return CompactFuture(future, cb)
        response = future.result()
<<<<<<< HEAD
        future.__del__()
=======
>>>>>>> d6a986e7
        return Status(code=response.error_code, message=response.reason)

    def set_config(self, parent_key, child_key, value):
        cmd = "set_config {}.{} {}".format(parent_key, child_key, value)
        return self._cmd(cmd)

    def get_config(self, parent_key, child_key):
        cmd = "get_config {}.{}".format(parent_key, child_key)
        return self._cmd(cmd)<|MERGE_RESOLUTION|>--- conflicted
+++ resolved
@@ -41,33 +41,19 @@
                 return func(self, *args, **kwargs)
             except grpc.FutureTimeoutError as e:
                 record_dict["RPC timeout"] = str(datetime.datetime.now())
-<<<<<<< HEAD
-                LOGGER.error("\n{}\nRequest timeout: {}\n\t{}".format(func.__name__, e, record_dict))
-=======
                 LOGGER.error("\nAddr [{}] {}\nRequest timeout: {}\n\t{}".format(self.server_address, func.__name__, e, record_dict))
->>>>>>> d6a986e7
                 status = Status(Status.UNEXPECTED_ERROR, message='Request timeout')
                 return status if not rargs else tuple([status]) + rargs
             except grpc.RpcError as e:
                 record_dict["RPC error"] = str(datetime.datetime.now())
-<<<<<<< HEAD
-                LOGGER.error("\n{}\nRpc error: {}\n\t{}".format(func.__name__, e, record_dict))
-=======
-
                 LOGGER.error("\nAddr [{}] {}\nRpc error: {}\n\t{}".format(self.server_address, func.__name__, e, record_dict))
->>>>>>> d6a986e7
                 status = Status(e.code(), message='Error occurred. {}'.format(e.details()))
                 return status if not rargs else tuple([status]) + rargs
             except Exception as e:
                 record_dict["Exception"] = str(datetime.datetime.now())
-<<<<<<< HEAD
-                LOGGER.error("{}\nExcepted error: {}\n\t{}".format(func.__name__, e, record_dict))
-                raise e
-=======
                 LOGGER.error("\nAddr [{}] {}\nExcepted error: {}\n\t{}".format(self.server_address, func.__name__, e, record_dict))
                 status = Status(Status.UNEXPECTED_ERROR, message=str(e))
                 return status if not rargs else tuple([status]) + rargs
->>>>>>> d6a986e7
 
         return handler
 
@@ -170,11 +156,7 @@
             self._uri,
             options=[(cygrpc.ChannelArgKey.max_send_message_length, -1),
                      (cygrpc.ChannelArgKey.max_receive_message_length, -1),
-<<<<<<< HEAD
-                     (b'grpc.enable_retries', 1),
-=======
                      ('grpc.enable_retries', 1),
->>>>>>> d6a986e7
                      ('grpc.keepalive_time_ms', 55000)]
                      # (b'grpc.enable_http_proxy', 0)]
         )
@@ -279,13 +261,7 @@
     def _cmd(self, cmd, timeout=30):
         cmd = Prepare.cmd(cmd)
         rf = self._stub.Cmd.future(cmd, wait_for_ready=True, timeout=timeout)
-<<<<<<< HEAD
-        # rf = self._stub.Cmd.future(cmd, metadata=(('request_id', str(self._get_request_id())),), wait_for_ready=True, timeout=timeout)
-        response = rf.result()
-        rf.__del__()
-=======
-        response = rf.result()
->>>>>>> d6a986e7
+        response = rf.result()
         if response.status.error_code == 0:
             return Status(message='Success!'), response.string_reply
 
@@ -318,10 +294,6 @@
 
         rf = self._stub.CreateCollection.future(collection_schema, wait_for_ready=True, timeout=timeout)
         status = rf.result()
-<<<<<<< HEAD
-        rf.__del__()
-=======
->>>>>>> d6a986e7
         if status.error_code == 0:
             return Status(message='Create collection successfully!')
 
@@ -358,10 +330,6 @@
 
         rf = self._stub.HasCollection.future(collection_name, wait_for_ready=True, timeout=timeout)
         reply = rf.result()
-<<<<<<< HEAD
-        rf.__del__()
-=======
->>>>>>> d6a986e7
         if reply.status.error_code == 0:
             return Status(), reply.bool_reply
 
@@ -383,10 +351,6 @@
         collection_name = Prepare.collection_name(collection_name)
         rf = self._stub.DescribeCollection.future(collection_name, wait_for_ready=True, timeout=timeout)
         response = rf.result()
-<<<<<<< HEAD
-        rf.__del__()
-=======
->>>>>>> d6a986e7
 
         if response.status.error_code == 0:
             collection = CollectionSchema(
@@ -418,10 +382,6 @@
 
         rf = self._stub.CountCollection.future(collection_name, wait_for_ready=True, timeout=timeout)
         response = rf.result()
-<<<<<<< HEAD
-        rf.__del__()
-=======
->>>>>>> d6a986e7
         if response.status.error_code == 0:
             return Status(message='Success!'), response.collection_row_count
 
@@ -444,10 +404,6 @@
         cmd = Prepare.cmd('show_collections')
         rf = self._stub.ShowCollections.future(cmd, wait_for_ready=True, timeout=timeout)
         response = rf.result()
-<<<<<<< HEAD
-        rf.__del__()
-=======
->>>>>>> d6a986e7
         if response.status.error_code == 0:
             return Status(message='Show collections successfully!'), \
                    [name for name in response.collection_names if len(name) > 0]
@@ -459,10 +415,6 @@
 
         rf = self._stub.ShowCollectionInfo.future(request, wait_for_ready=True, timeout=timeout)
         response = rf.result()
-<<<<<<< HEAD
-        rf.__del__()
-=======
->>>>>>> d6a986e7
         rpc_status = response.status
 
         if rpc_status.error_code == 0:
@@ -510,10 +462,6 @@
 
         rf = self._stub.DropCollection.future(collection_name, wait_for_ready=True, timeout=timeout)
         status = rf.result()
-<<<<<<< HEAD
-        rf.__del__()
-=======
->>>>>>> d6a986e7
         if status.error_code == 0:
             return Status(message='Delete collection successfully!')
         return Status(code=status.error_code, message=status.reason)
@@ -566,10 +514,6 @@
             return InsertFuture(rf, cb)
 
         response = rf.result()
-<<<<<<< HEAD
-        rf.__del__()
-=======
->>>>>>> d6a986e7
         if response.status.error_code == 0:
             return Status(message='Add vectors successfully!'), list(response.vector_id_array)
 
@@ -583,7 +527,6 @@
         if status.error_code == 0:
             return Status(message='Insert successfully!'), list(response.entity_id_array)
         return Status(code=status.error_code, message=status.reason), []
-<<<<<<< HEAD
 
     @error_handler([])
     def get_vectors_by_ids(self, collection_name, ids, timeout=30):
@@ -591,16 +534,6 @@
 
         rf = self._stub.GetVectorsByID.future(request, wait_for_ready=True, timeout=timeout)
         response = rf.result()
-        rf.__del__()
-=======
-
-    @error_handler([])
-    def get_vectors_by_ids(self, collection_name, ids, timeout=30):
-        request = grpc_types.VectorsIdentity(collection_name=collection_name, id_array=ids)
-
-        rf = self._stub.GetVectorsByID.future(request, wait_for_ready=True, timeout=timeout)
-        response = rf.result()
->>>>>>> d6a986e7
         status = response.status
         if status.error_code == 0:
             status = Status(message="Obtain vector successfully")
@@ -627,10 +560,6 @@
 
         rf = self._stub.GetVectorIDs.future(request, wait_for_ready=True, timeout=timeout)
         response = rf.result()
-<<<<<<< HEAD
-        rf.__del__()
-=======
->>>>>>> d6a986e7
 
         if response.status.error_code == 0:
             return Status(), list(response.vector_id_array)
@@ -667,10 +596,6 @@
             cb = kwargs.get("_callback", None)
             return CreateIndexFuture(future, cb)
         status = future.result()
-<<<<<<< HEAD
-        future.__del__()
-=======
->>>>>>> d6a986e7
 
         if status.error_code == 0:
             return Status(message='Build index successfully!')
@@ -694,10 +619,6 @@
 
         rf = self._stub.DescribeIndex.future(collection_name, wait_for_ready=True, timeout=timeout)
         index_param = rf.result()
-<<<<<<< HEAD
-        rf.__del__()
-=======
->>>>>>> d6a986e7
 
         status = index_param.status
 
@@ -726,10 +647,6 @@
         collection_name = Prepare.collection_name(collection_name)
         rf = self._stub.DropIndex.future(collection_name, wait_for_ready=True, timeout=timeout)
         status = rf.result()
-<<<<<<< HEAD
-        rf.__del__()
-=======
->>>>>>> d6a986e7
         # status = self._stub.DropIndex.future(collection_name).result(timeout=timeout)
         return Status(code=status.error_code, message=status.reason)
 
@@ -759,10 +676,6 @@
         request = Prepare.partition_param(collection_name, partition_tag)
         rf = self._stub.CreatePartition.future(request, wait_for_ready=True, timeout=timeout)
         response = rf.result()
-<<<<<<< HEAD
-        rf.__del__()
-=======
->>>>>>> d6a986e7
         return Status(code=response.error_code, message=response.reason)
 
     @error_handler(False)
@@ -770,10 +683,6 @@
         request = Prepare.partition_param(collection_name, partition_tag)
         rf = self._stub.HasPartition.future(request, wait_for_ready=True, timeout=timeout)
         response = rf.result()
-<<<<<<< HEAD
-        rf.__del__()
-=======
->>>>>>> d6a986e7
         status = response.status
         return Status(code=status.error_code, message=status.reason), response.bool_reply
 
@@ -797,10 +706,6 @@
 
         rf = self._stub.ShowPartitions.future(request, wait_for_ready=True, timeout=timeout)
         response = rf.result()
-<<<<<<< HEAD
-        rf.__del__()
-=======
->>>>>>> d6a986e7
         # response = self._stub.ShowPartitions.future(request).result(timeout=timeout)
         status = response.status
         if status.error_code == 0:
@@ -831,10 +736,6 @@
 
         rf = self._stub.DropPartition.future(request, wait_for_ready=True, timeout=timeout)
         response = rf.result()
-<<<<<<< HEAD
-        rf.__del__()
-=======
->>>>>>> d6a986e7
         # response = self._stub.DropPartition.future(request).result(timeout=timeout)
         return Status(code=response.error_code, message=response.reason)
 
@@ -850,10 +751,6 @@
             return SearchFuture(future, func)
         ft = self._stub.Search.future(request)
         response = ft.result()
-<<<<<<< HEAD
-        ft.__del__()
-=======
->>>>>>> d6a986e7
         self._search_hook.aft_search()
 
         if self._search_hook.on_response():
@@ -962,10 +859,6 @@
 
         ft = self._stub.SearchInFiles.future(infos, wait_for_ready=True, timeout=timeout)
         response = ft.result()
-<<<<<<< HEAD
-        ft.__del__()
-=======
->>>>>>> d6a986e7
         self._search_file_hook.aft_search()
 
         if self._search_file_hook.on_response():
@@ -984,10 +877,6 @@
 
         rf = self._stub.DeleteByID.future(request, wait_for_ready=True, timeout=timeout)
         status = rf.result()
-<<<<<<< HEAD
-        rf.__del__()
-=======
->>>>>>> d6a986e7
         # status = self._stub.DeleteByID.future(request).result(timeout=timeout)
         return Status(code=status.error_code, message=status.reason)
 
@@ -999,10 +888,6 @@
             cb = kwargs.get("_callback", None)
             return FlushFuture(future, cb)
         response = future.result()
-<<<<<<< HEAD
-        future.__del__()
-=======
->>>>>>> d6a986e7
         return Status(code=response.error_code, message=response.reason)
 
     @error_handler()
@@ -1013,10 +898,6 @@
             cb = kwargs.get("_callback", None)
             return CompactFuture(future, cb)
         response = future.result()
-<<<<<<< HEAD
-        future.__del__()
-=======
->>>>>>> d6a986e7
         return Status(code=response.error_code, message=response.reason)
 
     def set_config(self, parent_key, child_key, value):
