import ujson

from ..client.exceptions import ParamError

from .check import check_pass_param

from .types import IndexType


class LoopBase(object):
    def __init__(self):
        self.__index = 0

    def __iter__(self):
        return self

    def __next__(self):
        while self.__index < self.__len__():
            self.__index += 1
            return self.__getitem__(self.__index - 1)

        # iterate stop, raise Exception
        self.__index = 0
        raise StopIteration()


class CollectionSchema:
    def __init__(self, collection_name, dimension, index_file_size, metric_type):
        """
        Table Schema

        :type  table_name: str
        :param table_name: (Required) name of table

            `IndexType`: 0-invalid, 1-flat, 2-ivflat, 3-IVF_SQ8, 4-MIX_NSG

        :type  dimension: int64
        :param dimension: (Required) dimension of vector

        :type  index_file_size: int64
        :param index_file_size: (Optional) max size of files which store index

        :type  metric_type: MetricType
        :param metric_type: (Optional) vectors metric type

            `MetricType`: 1-L2, 2-IP

        """
        check_pass_param(collection_name=collection_name, dimension=dimension,
                         index_file_size=index_file_size, metric_type=metric_type)

        self.collection_name = collection_name
        self.dimension = dimension
        self.index_file_size = index_file_size
        self.metric_type = metric_type

    def __repr__(self):
        attr_list = ['%s=%r' % (key, value) for key, value in self.__dict__.items()]
        return '%s(%s)' % (self.__class__.__name__, ', '.join(attr_list))


class QueryResult:

    def __init__(self, _id, _distance):
        self.id = _id
        self.distance = _distance

    def __str__(self):
        return "Result(id={}, distance={})".format(self.id, self.distance)


class RowQueryResult:
    def __init__(self, _id_list, _dis_list):
        self._id_list = _id_list or []
        self._dis_list = _dis_list or []

        # Iterator index
        self.__index = 0

    def __getitem__(self, item):
        if isinstance(item, slice):
            _start = item.start or 0
            _end = min(item.stop, self.__len__()) if item.stop else self.__len__()
            _step = item.step or 1

            elements = []
            for i in range(_start, _end, _step):
                elements.append(self.__getitem__(i))
            return elements

        return QueryResult(self._id_list[item], self._dis_list[item])

    def __len__(self):
        return len(self._id_list)

    def __iter__(self):
        return self

    def __next__(self):
        while self.__index < self.__len__():
            self.__index += 1
            return self.__getitem__(self.__index - 1)

        # iterate stop, raise Exception
        self.__index = 0
        raise StopIteration()


class TopKQueryResult:
    """
    TopK query results, shown as 2-D array

    This Class unpack response from server, store ids and distances separately.
    """

    def __init__(self, raw_source, **kwargs):
        self._raw = raw_source
        self._nq = 0
        self._topk = 0
        self._id_array = []
        self._dis_array = []

        ##
        self.__index = 0

        self._unpack(self._raw)

    def _unpack(self, _raw):
        """

        Args:
            _raw:

        Returns:

        """
        self._nq = _raw.row_num

        if self._nq == 0:
            return

        self._id_array = [list() for _ in range(self._nq)]
        self._dis_array = [list() for _ in range(self._nq)]

        id_list = list(_raw.ids)
        dis_list = list(_raw.distances)
        if len(id_list) != len(dis_list):
            raise ParamError("number of id not match distance ")

<<<<<<< HEAD
        len_ = len(id_list)
        col = len_ // self._nq if self._nq > 0 else 0

        if col == 0:
            return

        if len_ % col != 0:
            raise ValueError("Search result is not aligned. (row_num={}, len of ids={})".format(_raw.row_num, len_))

        for si, i in enumerate(range(0, len_, col)):
            k = min(i + col, len_)
            for j in range(i, k):
=======
        col = len(id_list) // self._nq if self._nq > 0 else 0

        if col == 0:
            return

        for si, i in enumerate(range(0, len(id_list), col)):
            k = i + col
            for j in range(i, i + col):
>>>>>>> d6a986e7
                if id_list[j] == -1:
                    k = j
                    break
            self._id_array[si].extend(id_list[i: k])
            self._dis_array[si].extend(dis_list[i: k])

        if len(self._id_array) != self._nq or \
                len(self._dis_array) != self._nq:
            raise ParamError("Result parse error.")

        self._topk = col

    @property
    def id_array(self):
        """
        Id array, it's a 2-D array.
        """
        return self._id_array

    @property
    def distance_array(self):
        """
        Distance array, it's a 2-D array
        """
        return self._dis_array

    @property
    def shape(self):
        """
        getter. return result shape, format as (row, column).

        """
        return self._nq, self._topk

    @property
    def raw(self):
        """
        getter. return the raw result response

        """
        return self._raw

    def __len__(self):
        return self._nq

    def __getitem__(self, item):
        if isinstance(item, slice):
            _start = item.start or 0
            _end = min(item.stop, self.__len__()) if item.stop else self.__len__()
            _step = item.step or 1

            elements = []
            for i in range(_start, _end, _step):
                elements.append(self.__getitem__(i))
            return elements

        return RowQueryResult(self._id_array[item], self._dis_array[item])

    def __iter__(self):
        return self

    def __next__(self):
        while self.__index < self.__len__():
            self.__index += 1
            return self.__getitem__(self.__index - 1)

        # iterate stop, raise Exception
        self.__index = 0
        raise StopIteration()

    def __repr__(self):
        """
        :return:
        """

        lam = lambda x: "(id:{}, distance:{})".format(x.id, x.distance)

        if self.__len__() > 5:
            middle = ''

            ll = self[:3]
            for topk in ll:
                if len(topk) > 5:
                    middle = middle + " [ %s" % ",\n   ".join(map(lam, topk[:3]))
                    middle += ",\n   ..."
                    middle += "\n   %s ]\n\n" % lam(topk[-1])
                else:
                    middle = middle + " [ %s ] \n" % ",\n   ".join(map(lam, topk))

            spaces = """        ......
            ......"""

            ahead = "[\n%s%s\n]" % (middle, spaces)
            return ahead

        # self.__len__() < 5
        str_out_list = []
        for i in range(self.__len__()):
            str_out_list.append("[\n%s\n]" % ",\n".join(map(lam, self[i])))

        return "[\n%s\n]" % ",\n".join(str_out_list)


class TopKQueryResult2:
    def __init__(self, raw_source, **kwargs):
        self._raw = raw_source
        self._nq = 0
        self._topk = 0
        self._results = []

        self.__index = 0

        self._unpack(self._raw)

    def _unpack(self, raw_resources):
        js = raw_resources.json()
        self._nq = js["num"]

        for row_result in js["result"]:
            row_ = [QueryResult(int(result["id"]), float(result["distance"]))
                    for result in row_result if float(result["id"]) != -1]

            self._results.append(row_)

    @property
    def shape(self):
        return len(self._results), len(self._results[0]) if len(self._results) > 0 else 0

    def __len__(self):
        return len(self._results)

    def __getitem__(self, item):
        return self._results.__getitem__(item)

    def __iter__(self):
        return self

    def __next__(self):
        while self.__index < self.__len__():
            self.__index += 1
            return self.__getitem__(self.__index - 1)

        self.__index = 0
        raise StopIteration()

    def __repr__(self):
        lam = lambda x: "(id:{}, distance:{})".format(x.id, x.distance)

        if self.__len__() > 5:
            middle = ''

            ll = self[:3]
            for topk in ll:
                if len(topk) > 5:
                    middle = middle + " [ %s" % ",\n   ".join(map(lam, topk[:3]))
                    middle += ",\n   ..."
                    middle += "\n   %s ]\n\n" % lam(topk[-1])
                else:
                    middle = middle + " [ %s ] \n" % ",\n   ".join(map(lam, topk))

            spaces = """        ......
                    ......"""

            ahead = "[\n%s%s\n]" % (middle, spaces)
            return ahead

        # self.__len__() < 5
        str_out_list = []
        for i in range(self.__len__()):
            str_out_list.append("[\n%s\n]" % ",\n".join(map(lam, self[i])))

        return "[\n%s\n]" % ",\n".join(str_out_list)


class HybridEntityResult:
    def __init__(self, filed_names, entity_id, entity, vector, distance):
        self._field_names = filed_names
        self._id = entity_id
        self._entity = entity
        self._vector = vector
        self._distance = distance

    def __getattr__(self, item):
        index = self._field_names.index(item)
        if index < len(self._entity):
            return self._entity[index]
        if index == len(self._entity):
<<<<<<< HEAD
            return list(self._vector.float_data) if len(self._vector.float_data) > 0 else bytes(
                self._vector.binary_data)
=======
            return list(self._vector.float_data) if len(self._vector.float_data) > 0 else bytes(self._vector.binary_data)
>>>>>>> d6a986e7

        raise ValueError("Out of range ... ")

    # def __getitem__(self, item):
    #     return self._entity.__getitem__(item)

    def get(self, field):
        return self.__getattr__(field)

    @property
    def id(self):
        return self._id

    @property
    def distance(self):
        return self._distance


class HybridRawResult(LoopBase):
    def __init__(self, field_names, ids, entities, vectors, distances):
        super().__init__()
        self._field_names = field_names
        self._ids = ids
        self._vectors = vectors
        self._entities = entities
        self._distances = distances

    def __len__(self):
        return len(self._ids)

    def __getitem__(self, item):
        if isinstance(item, slice):
            _start = item.start or 0
            _end = min(item.stop, self.__len__()) if item.stop else self.__len__()
            _step = item.step or 1

            elements = []
            for i in range(_start, _end, _step):
                elements.append(self.__getitem__(i))
            return elements

        item_entities = [e[item] for e in self._entities]

<<<<<<< HEAD
        return HybridEntityResult(self._field_names, self._ids[item], item_entities, self._vectors[item],
                                  self._distances[item])
=======
        return HybridEntityResult(self._field_names, self._ids[item], item_entities, self._vectors[item], self._distances[item])
>>>>>>> d6a986e7
        # if item in self._field_names:
        #     index = self._field_names[item]


class HybridResult(LoopBase):

    def __init__(self, raw, **kwargs):
        super().__init__()
        self._raw = raw

    def __len__(self):
        return self._raw.row_num

    def __getitem__(self, item):
        if isinstance(item, slice):
            _start = item.start or 0
            _end = min(item.stop, self.__len__()) if item.stop else self.__len__()
            _step = item.step or 1

            elements = []
            for i in range(_start, _end, _step):
                elements.append(self.__getitem__(i))
            return elements

        seg_size = len(self._raw.distance) // self.row_num()
        seg_start = item * seg_size
        seg_end = min((item + 1) * seg_size, len(self._raw.distance))

        entities = self._raw.entity

<<<<<<< HEAD
        slice_entity = lambda e, start, end: e.int_value[start: end] if len(e.int_value) > 0 else e.double_value[
                                                                                                  start: end]
=======
        slice_entity = lambda e, start, end: e.int_value[start: end] if len(e.int_value) > 0 else e.double_value[start: end]
>>>>>>> d6a986e7
        seg_ids = self._raw.entity.entity_id[seg_start: seg_end]
        seg_entities = [slice_entity(e, seg_start, seg_end) for e in entities.attr_data]
        seg_vectors = self._raw.entity.vector_data[0].value[seg_start: seg_end]
        seg_distances = self._raw.distance[seg_start: seg_end]
        return HybridRawResult(self.field_names(), seg_ids, seg_entities, seg_vectors, seg_distances)

    def field_names(self):
        return list(self._raw.entity.field_names)

    def row_num(self):
        return self._raw.row_num


class HEntity:
    def __init__(self, field_names, attr_records, vector):
        self._field_names = field_names
        self._attr_records = attr_records
        self._vector = vector

    def get(self, field):
        index = self._field_names.index(field)
        if index < len(self._attr_records):
            return self._attr_records[index]

        if index == len(self._attr_records):
            return self._vector

        raise ValueError("Out of range ... ")


class HEntitySet(LoopBase):
    def __init__(self, raw):
        super().__init__()
        self._raw = raw

    def __len__(self):
        return self._raw.row_num

    def __getitem__(self, item):
        if isinstance(item, slice):
            _start = item.start or 0
            _end = min(item.stop, self.__len__()) if item.stop else self.__len__()
            _step = item.step or 1

            elements = []
            for i in range(_start, _end, _step):
                elements.append(self.__getitem__(i))
            return elements

        slice_entity = lambda e, index: e.int_value[index] if len(e.int_value) > 0 else e.double_value[index]
        attr_records = [slice_entity(e, item) for e in self._raw.attr_data]
        vector = self._raw.vector_data[0].value[item]

        return HEntity(self.field_names, attr_records, vector)

    @property
    def field_names(self):
        return list(self._raw.field_names)

<<<<<<< HEAD

=======
>>>>>>> d6a986e7
class IndexParam:
    """
    Index Param

    :type  table_name: str
    :param table_name: (Required) name of table

    :type  index_type: IndexType
    :param index_type: (Required) index type, default = IndexType.INVALID

        `IndexType`: 0-invalid, 1-flat, 2-ivflat, 3-IVF_SQ8, 4-MIX_NSG

    :type  nlist: int64
    :param nlist: (Required) num of cell

    """

    def __init__(self, collection_name, index_type, params):

        if collection_name is None:
            raise ParamError('Collection name can\'t be None')
        collection_name = str(collection_name) if not isinstance(collection_name, str) else collection_name

        if isinstance(index_type, int):
            index_type = IndexType(index_type)
        if not isinstance(index_type, IndexType) or index_type == IndexType.INVALID:
            raise ParamError('Illegal index_type, should be IndexType but not IndexType.INVALID')

        self._collection_name = collection_name
        self._index_type = index_type

        # if isinstance(params, RepeatedCompositeContainer):
        #     self._params = ujson.loads(params[0].value)
        # else:
        self._params = ujson.loads(params)

    def __str__(self):
        attr_list = ['%s=%r' % (key.lstrip('_'), value)
                     for key, value in self.__dict__.items()]
        return '(%s)' % (', '.join(attr_list))

    def __repr__(self):
        attr_list = ['%s=%r' % (key, value)
                     for key, value in self.__dict__.items()]
        return '%s(%s)' % (self.__class__.__name__, ', '.join(attr_list))

    @property
    def collection_name(self):
        return self._collection_name

    @property
    def index_type(self):
        return self._index_type

    @property
    def params(self):
        return self._params


class PartitionParam:

    def __init__(self, collection_name, tag):
        self.collection_name = collection_name
        self.tag = tag

    def __repr__(self):
        attr_list = ['%s=%r' % (key, value)
                     for key, value in self.__dict__.items()]
        return '(%s)' % (', '.join(attr_list))


class SegmentStat:
    def __init__(self, res):
        self.segment_name = res.segment_name
        self.count = res.row_count
        self.index_name = res.index_name
        self.data_size = res.data_size

    def __str__(self):
        attr_list = ['%s: %r' % (key, value)
                     for key, value in self.__dict__.items()]
        return '%s(%s)' % (self.__class__.__name__, ', '.join(attr_list))

    def __repr__(self):
        return self.__str__()


class PartitionStat:
    def __init__(self, res):
        self.tag = res.tag
        self.count = res.total_row_count
        self.segments_stat = [SegmentStat(s) for s in list(res.segments_stat)]

    def __str__(self):
        attr_list = ['%s: %r' % (key, value)
                     for key, value in self.__dict__.items()]
        return '%s(%s)' % (self.__class__.__name__, ', '.join(attr_list))

    def __repr__(self):
        return self.__str__()


class CollectionInfo:
    def __init__(self, res):
        self.count = res.total_row_count
        self.partitions_stat = [PartitionStat(p) for p in list(res.partitions_stat)]

    def __str__(self):
        attr_list = ['%s: %r' % (key, value)
                     for key, value in self.__dict__.items()]
        return '%s(%s)' % (self.__class__.__name__, ', '.join(attr_list))

    def __repr__(self):
        return self.__str__()


class HSegmentStat:
    def __init__(self, res):
        self.segment_name = res["segment_name"]
        self.count = res["count"]
        self.index_name = res["index"]
        self.data_size = res["size"]

    def __str__(self):
        attr_list = ['%s: %r' % (key, value)
                     for key, value in self.__dict__.items()]
        return '%s(%s)' % (self.__class__.__name__, ', '.join(attr_list))

    def __repr__(self):
        return self.__str__()


class HPartitionStat:
    def __init__(self, res):
        self.tag = res["partition_tag"]
        self.count = res["count"]
        self.segments_stat = [HSegmentStat(s) for s in res["segments_stat"]]

    def __str__(self):
        attr_list = ['%s: %r' % (key, value)
                     for key, value in self.__dict__.items()]
        return '%s(%s)' % (self.__class__.__name__, ', '.join(attr_list))

    def __repr__(self):
        return self.__str__()


class HCollectionInfo:
    def __init__(self, res):
        self.count = res["count"]
        self.partitions_stat = [HPartitionStat(p) for p in res["partitions_stat"]]

    def __str__(self):
        attr_list = ['%s: %r' % (key, value)
                     for key, value in self.__dict__.items()]
        return '%s(%s)' % (self.__class__.__name__, ', '.join(attr_list))

    def __repr__(self):
        return self.__str__()


def _abstract():
    raise NotImplementedError('You need to override this function')


class ConnectIntf:
    """SDK client abstract class

    Connection is a abstract class

    """

    def connect(self, host, port, uri, timeout):
        """
        Connect method should be called before any operations
        Server will be connected after connect return OK
        Should be implemented

        :type  host: str
        :param host: host

        :type  port: str
        :param port: port

        :type  uri: str
        :param uri: (Optional) uri

        :type  timeout: int
        :param timeout:

        :return: Status,  indicate if connect is successful
        """
        _abstract()

    def connected(self):
        """
        connected, connection status
        Should be implemented

        :return: Status,  indicate if connect is successful
        """
        _abstract()

    def disconnect(self):
        """
        Disconnect, server will be disconnected after disconnect return SUCCESS
        Should be implemented

        :return: Status,  indicate if connect is successful
        """
        _abstract()

    def create_table(self, param, timeout):
        """
        Create table
        Should be implemented

        :type  param: TableSchema
        :param param: provide table information to be created

        :type  timeout: int
        :param timeout:

        :return: Status, indicate if connect is successful
        """
        _abstract()

    def has_table(self, table_name, timeout):
        """

        This method is used to test table existence.
        Should be implemented

        :type table_name: str
        :param table_name: table name is going to be tested.

        :type  timeout: int
        :param timeout:

        :return:
            has_table: bool, if given table_name exists

        """
        _abstract()

    def delete_table(self, table_name, timeout):
        """
        Delete table
        Should be implemented

        :type  table_name: str
        :param table_name: table_name of the deleting table

        :type  timeout: int
        :param timeout:

        :return: Status, indicate if connect is successful
        """
        _abstract()

    def add_vectors(self, table_name, records, ids, timeout, **kwargs):
        """
        Add vectors to table
        Should be implemented

        :type  table_name: str
        :param table_name: table name been inserted

        :type  records: list[RowRecord]
        :param records: list of vectors been inserted

        :type  ids: list[int]
        :param ids: list of ids

        :type  timeout: int
        :param timeout:

        :returns:
            Status : indicate if vectors inserted successfully
            ids :list of id, after inserted every vector is given a id
        """
        _abstract()

    def search_vectors(self, table_name, top_k, nprobe, query_records, query_ranges, **kwargs):
        """
        Query vectors in a table
        Should be implemented

        :type  table_name: str
        :param table_name: table name been queried

        :type  query_records: list[RowRecord]
        :param query_records: all vectors going to be queried

        :type  query_ranges: list[Range]
        :param query_ranges: Optional ranges for conditional search.
            If not specified, search whole table

        :type  top_k: int
        :param top_k: how many similar vectors will be searched

        :returns:
            Status:  indicate if query is successful
            query_results: list[TopKQueryResult]
        """
        _abstract()

    def search_vectors_in_files(self, table_name, file_ids, query_records,
                                top_k, nprobe, query_ranges, **kwargs):
        """
        Query vectors in a table, query vector in specified files
        Should be implemented

        :type  table_name: str
        :param table_name: table name been queried

        :type  file_ids: list[str]
        :param file_ids: Specified files id array

        :type  query_records: list[RowRecord]
        :param query_records: all vectors going to be queried

        :type  query_ranges: list[Range]
        :param query_ranges: Optional ranges for conditional search.
            If not specified, search whole table

        :type  top_k: int
        :param top_k: how many similar vectors will be searched

        :returns:
            Status:  indicate if query is successful
            query_results: list[TopKQueryResult]
        """
        _abstract()

    def describe_table(self, table_name, timeout):
        """
        Show table information
        Should be implemented

        :type  table_name: str
        :param table_name: which table to be shown

        :type  timeout: int
        :param timeout:

        :returns:
            Status: indicate if query is successful
            table_schema: TableSchema, given when operation is successful
        """
        _abstract()

    def get_table_row_count(self, table_name, timeout):
        """
        Get table row count
        Should be implemented

        :type  table_name, str
        :param table_name, target table name.

        :type  timeout: int
        :param timeout: how many similar vectors will be searched

        :returns:
            Status: indicate if operation is successful
            count: int, table row count
        """
        _abstract()

    def show_tables(self, timeout):
        """
        Show all tables in database
        should be implemented

        :type  timeout: int
        :param timeout: how many similar vectors will be searched

        :return:
            Status: indicate if this operation is successful
            tables: list[str], list of table names
        """
        _abstract()

    def create_index(self, table_name, index, timeout):
        """
        Create specified index in a table
        should be implemented

        :type  table_name: str
        :param table_name: table name

         :type index: dict
        :param index: index information dict

            example: index = {
                "index_type": IndexType.FLAT,
                "nlist": 18384
            }

        :type  timeout: int
        :param timeout: how many similar vectors will be searched

        :return:
            Status: indicate if this operation is successful

        :rtype: Status
        """
        _abstract()

    def server_version(self, timeout):
        """
        Provide server version
        should be implemented

        :type  timeout: int
        :param timeout: how many similar vectors will be searched

        :return:
            Status: indicate if operation is successful

            str : Server version

        :rtype: (Status, str)
        """
        _abstract()

    def server_status(self, timeout):
        """
        Provide server status. When cmd !='version', provide 'OK'
        should be implemented

        :type  timeout: int
        :param timeout: how many similar vectors will be searched

        :return:
            Status: indicate if operation is successful

            str : Server version

        :rtype: (Status, str)
        """
        _abstract()

    def preload_table(self, table_name, timeout):
        """
        load table to memory cache in advance
        should be implemented

        :param table_name: target table name.
        :type table_name: str

        :type  timeout: int
        :param timeout: how many similar vectors will be searched

        :return:
            Status: indicate if operation is successful

        ：:rtype: Status
        """

        _abstract()

    def describe_index(self, table_name, timeout):
        """
        Show index information
        should be implemented

        :param table_name: target table name.
        :type table_name: str

        :type  timeout: int
        :param timeout: how many similar vectors will be searched

        :return:
            Status: indicate if operation is successful

            TableSchema: table detail information

        :rtype: (Status, TableSchema)
        """

        _abstract()

    def drop_index(self, table_name, timeout):
        """
        Show index information
        should be implemented

        :param table_name: target table name.
        :type table_name: str

        :type  timeout: int
        :param timeout: how many similar vectors will be searched

        :return:
            Status: indicate if operation is successful

        ：:rtype: Status
        """

        _abstract()<|MERGE_RESOLUTION|>--- conflicted
+++ resolved
@@ -147,7 +147,6 @@
         if len(id_list) != len(dis_list):
             raise ParamError("number of id not match distance ")
 
-<<<<<<< HEAD
         len_ = len(id_list)
         col = len_ // self._nq if self._nq > 0 else 0
 
@@ -160,16 +159,6 @@
         for si, i in enumerate(range(0, len_, col)):
             k = min(i + col, len_)
             for j in range(i, k):
-=======
-        col = len(id_list) // self._nq if self._nq > 0 else 0
-
-        if col == 0:
-            return
-
-        for si, i in enumerate(range(0, len(id_list), col)):
-            k = i + col
-            for j in range(i, i + col):
->>>>>>> d6a986e7
                 if id_list[j] == -1:
                     k = j
                     break
@@ -357,12 +346,8 @@
         if index < len(self._entity):
             return self._entity[index]
         if index == len(self._entity):
-<<<<<<< HEAD
             return list(self._vector.float_data) if len(self._vector.float_data) > 0 else bytes(
                 self._vector.binary_data)
-=======
-            return list(self._vector.float_data) if len(self._vector.float_data) > 0 else bytes(self._vector.binary_data)
->>>>>>> d6a986e7
 
         raise ValueError("Out of range ... ")
 
@@ -406,12 +391,8 @@
 
         item_entities = [e[item] for e in self._entities]
 
-<<<<<<< HEAD
         return HybridEntityResult(self._field_names, self._ids[item], item_entities, self._vectors[item],
                                   self._distances[item])
-=======
-        return HybridEntityResult(self._field_names, self._ids[item], item_entities, self._vectors[item], self._distances[item])
->>>>>>> d6a986e7
         # if item in self._field_names:
         #     index = self._field_names[item]
 
@@ -442,12 +423,8 @@
 
         entities = self._raw.entity
 
-<<<<<<< HEAD
         slice_entity = lambda e, start, end: e.int_value[start: end] if len(e.int_value) > 0 else e.double_value[
                                                                                                   start: end]
-=======
-        slice_entity = lambda e, start, end: e.int_value[start: end] if len(e.int_value) > 0 else e.double_value[start: end]
->>>>>>> d6a986e7
         seg_ids = self._raw.entity.entity_id[seg_start: seg_end]
         seg_entities = [slice_entity(e, seg_start, seg_end) for e in entities.attr_data]
         seg_vectors = self._raw.entity.vector_data[0].value[seg_start: seg_end]
@@ -507,10 +484,7 @@
     def field_names(self):
         return list(self._raw.field_names)
 
-<<<<<<< HEAD
-
-=======
->>>>>>> d6a986e7
+
 class IndexParam:
     """
     Index Param
