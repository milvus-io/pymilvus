# STL imports
import random
import string
import time
import datetime
import random
import struct
import sys
from functools import wraps

sys.path.append('.')
# Third party imports
import numpy as np
import faker
from faker.providers import BaseProvider

# local application imports
from milvus.client.Abstract import IndexType

# grpc
from milvus.client.GrpcClient import Prepare as gPrepare
from milvus.grpc_gen import milvus_pb2


def gen_vectors(num, dim):
    return [[random.random() for _ in range(dim)] for _ in range(num)]


def gen_single_vector(dim):
    return [[random.random() for _ in range(dim)]]


def gen_vector(nb, d, seed=np.random.RandomState(1234)):
    xb = seed.rand(nb, d).astype("float32")
    return xb.tolist()


def gen_unique_str(str=None):
    prefix = "".join(random.choice(string.ascii_letters + string.digits) for _ in range(8))
    return prefix if str is None else str + "_" + prefix


def get_current_day():
    return time.strftime('%Y-%m-%d', time.localtime())


def get_last_day(day):
    tmp = datetime.datetime.now() - datetime.timedelta(days=day)
    return tmp.strftime('%Y-%m-%d')


def get_next_day(day):
    tmp = datetime.datetime.now() + datetime.timedelta(days=day)
    return tmp.strftime('%Y-%m-%d')


def gen_long_str(num):
    string = ''
    for _ in range(num):
        char = random.choice('tomorrow')
        string += char


def gen_one_binary(topk):
    ids = [random.randrange(10000000, 99999999) for _ in range(topk)]
    distances = [random.random() for _ in range(topk)]
    return milvus_pb2.TopKQueryResult(struct.pack(str(topk) + 'l', *ids), struct.pack(str(topk) + 'd', *distances))


def gen_nq_binaries(nq, topk):
    return [gen_one_binary(topk) for _ in range(nq)]


def fake_query_bin_result(nq, topk):
    return gen_nq_binaries(nq, topk)


class FakerProvider(BaseProvider):

    def table_name(self):
        return 'table_name' + str(random.randint(1000, 9999))

    def name(self):
        return 'name' + str(random.randint(1000, 9999))

    def dim(self):
        return random.randint(0, 999)


fake = faker.Faker()
fake.add_provider(FakerProvider)


def range_factory():
    param = {
        'start_date': '2019-06-25',
        'end_date': '2019-10-10'
    }
    return gPrepare.range(**param)


def ranges_factory():
    return [range_factory() for _ in range(5)]


def table_schema_factory():
    param = {
        'table_name': fake.table_name(),
        'dimension': random.randint(1, 999),
        'index_type': IndexType.FLAT,
        'store_raw_vector': False
    }
    return param


def records_factory(dimension, nq):
    return [[random.random() for _ in range(dimension)] for _ in range(nq)]


def query_ranges_factory():
<<<<<<< HEAD
    param = [('2019-06-25', '2100-1-25')]
    return gPrepare.ranges(param)
=======
    param = [('2019-06-25', '2020-1-25')]
    return param
>>>>>>> c4ef4925


def time_it(func):
    @wraps(func)
    def inner(*args, **kwrgs):
        pref = time.perf_counter()
        result = func(*args, **kwrgs)
        delt = time.perf_counter() - pref
        print(f"[{func.__name__}][{delt:.4}s]")
        return result

    return inner<|MERGE_RESOLUTION|>--- conflicted
+++ resolved
@@ -118,13 +118,8 @@
 
 
 def query_ranges_factory():
-<<<<<<< HEAD
-    param = [('2019-06-25', '2100-1-25')]
-    return gPrepare.ranges(param)
-=======
     param = [('2019-06-25', '2020-1-25')]
     return param
->>>>>>> c4ef4925
 
 
 def time_it(func):
