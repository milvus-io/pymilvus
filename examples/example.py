# This program demos how to connect to Milvus vector database, 
# create a vector collection,
# insert 10 vectors, 
# and execute a vector similarity search.

import random
import numpy as np

from milvus import Milvus, IndexType, MetricType, Status

# Milvus server IP address and port.
# You may need to change _HOST and _PORT accordingly.
_HOST = '127.0.0.1'
_PORT = '19530'  # default value
# _PORT = '19121'  # default http value

# Vector parameters
_DIM = 128  # dimension of vector

_INDEX_FILE_SIZE = 32  # max file size of stored index


def main():
    # Specify server addr when create milvus client instance
    # milvus client instance maintain a connection pool, param
    # `pool_size` specify the max connection num.
<<<<<<< HEAD
    milvus = Milvus(_HOST, _PORT)
=======
    milvus = Milvus(_HOST, _PORT, pool_size=10)
>>>>>>> ef2aa4a2

    # Create collection demo_collection if it dosen't exist.
    collection_name = 'example_collection_'

    status, ok = milvus.has_collection(collection_name)
    if not ok:
        param = {
            'collection_name': collection_name,
            'dimension': _DIM,
            'index_file_size': _INDEX_FILE_SIZE,  # optional
            'metric_type': MetricType.L2  # optional
        }

        milvus.create_collection(param)

    # Show collections in Milvus server
    _, collections = milvus.list_collections()

    # Describe demo_collection
    _, collection = milvus.get_collection_info(collection_name)
    print(collection)

    # 10000 vectors with 128 dimension
    # element per dimension is float32 type
    # vectors should be a 2-D array
    vectors = [[random.random() for _ in range(_DIM)] for _ in range(10)]
    print(vectors)
    # You can also use numpy to generate random vectors:
    #   vectors = np.random.rand(10000, _DIM).astype(np.float32)

    # Insert vectors into demo_collection, return status and vectors id list
    status, ids = milvus.insert(collection_name=collection_name, records=vectors)
<<<<<<< HEAD
    if not status.OK():
        print("Insert failed: {}".format(status))
=======
    # if not status.OK():
    #     print("Insert failed: {}".format(status))
>>>>>>> ef2aa4a2

    # Flush collection  inserted data to disk.
    milvus.flush([collection_name])
    # Get demo_collection row count
    status, result = milvus.count_entities(collection_name)

    # present collection statistics info
    _, info = milvus.get_collection_stats(collection_name)
    print(info)

    # Obtain raw vectors by providing vector ids
    status, result_vectors = milvus.get_entity_by_id(collection_name, ids[:10])

    # create index of vectors, search more rapidly
    index_param = {
        'nlist': 2048
    }

    # Create ivflat index in demo_collection
    # You can search vectors without creating index. however, Creating index help to
    # search faster
    print("Creating index: {}".format(index_param))
    status = milvus.create_index(collection_name, IndexType.IVF_FLAT, index_param)

    # describe index, get information of index
    status, index = milvus.get_index_info(collection_name)
    print(index)

    # Use the top 10 vectors for similarity search
    query_vectors = vectors[0:10]

    # execute vector similarity search
    search_param = {
        "nprobe": 16
    }

    print("Searching ... ")

    param = {
        'collection_name': collection_name,
        'query_records': query_vectors,
        'top_k': 1,
        'params': search_param,
    }

    status, results = milvus.search(**param)
    if status.OK():
        # indicate search result
        # also use by:
        #   `results.distance_array[0][0] == 0.0 or results.id_array[0][0] == ids[0]`
        if results[0][0].distance == 0.0 or results[0][0].id == ids[0]:
            print('Query result is correct')
        else:
            print('Query result isn\'t correct')

        # print results
        print(results)
    else:
        print("Search failed. ", status)

    # Delete demo_collection
    status = milvus.drop_collection(collection_name)


if __name__ == '__main__':
    main()<|MERGE_RESOLUTION|>--- conflicted
+++ resolved
@@ -24,11 +24,7 @@
     # Specify server addr when create milvus client instance
     # milvus client instance maintain a connection pool, param
     # `pool_size` specify the max connection num.
-<<<<<<< HEAD
     milvus = Milvus(_HOST, _PORT)
-=======
-    milvus = Milvus(_HOST, _PORT, pool_size=10)
->>>>>>> ef2aa4a2
 
     # Create collection demo_collection if it dosen't exist.
     collection_name = 'example_collection_'
@@ -61,13 +57,8 @@
 
     # Insert vectors into demo_collection, return status and vectors id list
     status, ids = milvus.insert(collection_name=collection_name, records=vectors)
-<<<<<<< HEAD
     if not status.OK():
         print("Insert failed: {}".format(status))
-=======
-    # if not status.OK():
-    #     print("Insert failed: {}".format(status))
->>>>>>> ef2aa4a2
 
     # Flush collection  inserted data to disk.
     milvus.flush([collection_name])
