--- conflicted
+++ resolved
@@ -3,15 +3,7 @@
 # insert 10 vectors, 
 # and execute a vector similarity search.
 
-<<<<<<< HEAD
-import datetime
 import random
-import threading
-import time
-
-=======
-import random
->>>>>>> d6a986e7
 import numpy as np
 
 from milvus import Milvus, IndexType, MetricType, Status
@@ -19,14 +11,8 @@
 # Milvus server IP address and port.
 # You may need to change _HOST and _PORT accordingly.
 _HOST = '127.0.0.1'
-<<<<<<< HEAD
-# _HOST = '192.168.1.113'
-# _PORT = '19530'  # default value
-_PORT = '19121'  # default http value
-=======
 _PORT = '19530'  # default value
 # _PORT = '19121'  # default http value
->>>>>>> d6a986e7
 
 # Vector parameters
 _DIM = 8  # dimension of vector
@@ -38,11 +24,7 @@
     # Specify server addr when create milvus client instance
     # milvus client instance maintain a connection pool, param
     # `pool_size` specify the max connection num.
-<<<<<<< HEAD
-    milvus = Milvus(_HOST, _PORT, pool_size=10, handler="HTTP")
-=======
     milvus = Milvus(_HOST, _PORT)
->>>>>>> d6a986e7
 
     # Create collection demo_collection if it dosen't exist.
     collection_name = 'example_collection_'
@@ -74,23 +56,12 @@
     #   vectors = np.random.rand(10000, _DIM).astype(np.float32)
 
     # Insert vectors into demo_collection, return status and vectors id list
-<<<<<<< HEAD
-    # status, ids = milvus.insert(collection_name=collection_name, records=vectors)
-    # if not status.OK():
-    #     print("Insert failed: {}".format(status))
-
-    # Flush collection  inserted data to disk.
-    milvus.flush([collection_name])
-    import sys
-    sys.exit(1)
-=======
     status, ids = milvus.insert(collection_name=collection_name, records=vectors)
     if not status.OK():
         print("Insert failed: {}".format(status))
 
     # Flush collection  inserted data to disk.
     milvus.flush([collection_name])
->>>>>>> d6a986e7
     # Get demo_collection row count
     status, result = milvus.count_entities(collection_name)
 
