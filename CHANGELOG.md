--- conflicted
+++ resolved
@@ -63,14 +63,13 @@
     - support search by range
     - fix server_status return None bug
     
-<<<<<<< HEAD
 - \#76 ISSUE
     - replace thrift with grpc
-=======
+
 - \#79 ISSUE
     - add new indextype MIN_NSG
     - fix indextype name bug
->>>>>>> b0b4f646
+
 ### Task
 ---
 - \#1 Build Repository
