<<<<<<< HEAD
=======
# pymilvus 0.2.12(2020-05-29)

## Bug
- \215 - Fix 'ping() got an unexpected keyword argument 'max_retry' when using http handler'

## Improvement
- \#216 Optimize checking matched version behavior


>>>>>>> 3e56861c
# pymilvus 0.2.11(2020-05-15)

## Bug
- \#190 - Fix rpc return error when error occur
- \#200 - Fix TypeError raised in inserting vectors with async set true
- \#201 - Fix get collection info failed when info is null
- \#202 - Fix async 'NoneType' object has no attribute 'result'
- \#207 - Fix excepted exceptions if async invoke with timeout

## Improvement
- \#175 - Remove connect API
- \#203 - Add method 'is_done()' in Future class
- \#205 - Filter search results which id is -1
- \#206 - Update APIs names

## New Feature
- \#174 - Support connection pool
- \#177 - Support async API
- \#199 - Add API 'has_partition'


# pymilvus 0.2.10(2020-04-15)

## Improvement
- \#182 - Optimize usage of gRPC future

## New Feature
- \#178 - New index annoy


# pymilvus 0.2.9(2020-03-29)

## Bug
- \#168 - Fix incorrect demo in readme
- \#172 - Allow empty list in flush passing parameter

## Improvement
- \#175 - Remove connect APIs

## New Feature
- \#170 - Add index RNSG into HTTP handler
- \#171 - Add two new binary metric: SUBSTRUCTURE and SUPERSTRUCTURE
- \#174 - Support connection pool
- \#177 - Support async APIs


# pymilvus 0.2.8(2020-03-11)

## Bug
- \#140 - Convert distance in http result to float value
- \#141 - Add index IVF_SQ8H into http handler
- \#146 - Preserve existing loggers when imported to other applications
- \#162 - Remove version_notes from API doc

## Improvement
- \#143 - Remove query range when searching
- \#149 - Change json parser to `ujson`
- \#151 - Add new interface `compact`
- \#154 - Add new interface `get_vector_by_id`
- \#156 - Remove data range
- \#157 - Remove partition name
- \#160 - Add CRUD API to readme
- \#164 - Add vectors CRUD example


# pymilvus 0.2.7(2020-01-16)

## Bug
- \#136 - Fix incorrect description in README.md

## New Feature
- \#138 - Add binary vectors support


# pymilvus 0.2.6(2019-12-07)

## Bug
- \#127 - Fix crash when printing search result
- \#133 - Change error message when array is illegal

## Improvement
- \#124 - Make method `_set_hook` public
- \#125 - Replace all old method invoke with alternative new method name
- \#132 - Change index type `MIX_NSG` to `NSG`

## New Feature
- \#112 - Support operation `with`
- \#123 - Add a new index named `IVF_PQ`

## Task
- \#117 - Implement new api for partition


# pymilvus 0.2.5(2019-11-13)

## Bug
- \#114 - Fix method `has_table` bug for return a tuple

## Improvement
- \#108 - Update version table in README.md
- \#110 - Remove attribute `server_address` in class GrpcMilvus
- \#111 - Make method `set_channel` protected
- \#115 - Format index type name
- \#118 - Add hook in search method
- \#119 - Set timeout -1 for default to allow invoke synchronously


# pymilvus 0.2.4(2019-11-04)

## Bug
- \#102 - Make methods `delete_by_range` private

## Improvement
- \#103 - Remove .codecov.yml and .travis.yml
- \#105 - Update READ.md to update version table and version note
- \#108 - Update version table in README.md adding milvus v0.5.1

## New Feature
- \#100 - Add new index type PQ
- \#101 - Give client methods new alterative names.


# pymilvus 0.2.3(2019-10-21)

## Bug
- MS-452 - Fix build index timeout bug
- MS-469 - Add index_file_size min value check
- MS-512 - Fix ids error
- MS-521 - Fix ids check error
- MS-522 - Fix index_param check error
- \#83 - Fix celery server create table error
- \#88 - Fix bug connecting failed in celery cluster
- \#90 - Remove TODO file
- \#93 - Fix describe_table not sync'ed with latest proto bug

## Improvement
- \#97 - Modify CHANGLOG.md to adjust standard

## Feature
- \#94 - Remove stream call in grpc


# pymilvus 0.2.2(2019-09-12)

## Bug
- \#12 - IndexType change & fix param of search_vector_in_files ranges
- \#23 - Fix not-connect raise wrong exception bug
- \#26 - Format of server_version's return value fixed
- \#27 - Correct connect and disconnect logic    
- \#32 - Top_k in search_vectors set ranges
- \#41 - Optimize some dataclass and add utils.py module, Fix type of tile_ids in search_in_files api transfer bug, Fix Prepare after Prepare will raise ParamError bug
- \#43 - Fix prepare after prepare will raise exceptions bug
- MS-112 - Fix type of top_k not checked error
- MS-118 - IndexType param checked
- MS-123 - Create table param re-checked
- MS-132 - Fix connected return value wrong error
- MS-134 - Removing not using code and comment
- MS-165 ~ MS-170 - Fixed default ip and port wrong bug
- MS-174 - Fix table_name=None buf create table successfully bug
- MS-182 - Fix query ranges param not control bug
- MS-185 - Fix connection no timeout bug 
- MS-243 - Fixed python client cost too much time bug
- MS-424 - IndexParam str more friendly
- MS-433 - Fix wrong passing param bug
- MS-438 - Fix add vectors with ids bug
- MS-439 - Fix search result unpack bug on windows
- MS-444 - Fix timeout bug
  
## Improvement
- \#10 - Update examples
- \#14 - Update example
- \#28 - Update README with newest sdk
- \#33 - Update thrift has_table API
- \#38 - Update thrift score to distance
- \#45, \#47 -  Update AdvancedExample
- \#51 - Brute force thread_safe for sdk
- \#71 - Update thrift api, search vectors results are binaries
- \#73 - Change table schema print format
- \#74 - Add a new attribute server_address
- \#77 - Print out TopKResult more friendly

## Feature
- \#3 - Transport protocol configurable by settings, add_vector support non-binary array inputs
- \#6 - Status quick-check-success, Log message more understandable, Status code related to Thrift Exception, Operations before connect will raise NotConnectError, Adding UNKNOWN Status
- \#8 - Add new api: search_vectors_by_file, fix some bugs
- \#17 - Implement has_table interface, fix spelling error, reformat as PEP8
- \#19 - Hide Prepare object and support old version
- \#21 - Support search by range, fix server_status return None bug
- \#76 - Replace thrift with grpc
- \#79 - Add new indextype MIN_NSG, fix indextype name bug
- \#81 - Remove all thrift, update interface and interface param
- \#82 - Add timeout option, add default param in tableschema and indexparam
    
## Task
- \#1 - Build Repository
- \#2 - Add CHANGELOG.md and LICENSE, update setup.py
- \#70 - Update README and examples<|MERGE_RESOLUTION|>--- conflicted
+++ resolved
@@ -1,5 +1,3 @@
-<<<<<<< HEAD
-=======
 # pymilvus 0.2.12(2020-05-29)
 
 ## Bug
@@ -9,7 +7,6 @@
 - \#216 Optimize checking matched version behavior
 
 
->>>>>>> 3e56861c
 # pymilvus 0.2.11(2020-05-15)
 
 ## Bug
