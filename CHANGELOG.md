# pymilvus 0.4.0(TBD)

## Bug
- \#284 - Remove parameter error for 'index_row_limit'
- \#311 - Fix incorrect comment about inserting data in README.md
- \#368 - Fix index doc wrong example and description
<<<<<<< HEAD
- \#374 - Raise exception when inserted entities fields mismatch that at server endpoint
=======
- \#371 - Fix wrong description in 'search_in_segment' method
>>>>>>> 40f665da

## New Feature
- \#294, \#344 - Enable pylint
- \#312 - Add doc badge
- \#319 - Support auto merge PR after reviewed
- \#333, \#346 - Change method insert() to bulk_insert()
- \#345 - Do not support python 3.5.x any more
- \#349 - Add new method insert()
- \#353 - Add CI test process in GitHub action

## Improvement
- \#277 - Add doc `FAQ` chapter of pymilvus documentation
- \#279 - Add doc `Changes` chapter of pymilvus documentation
- \#280 - Add doc `About This Documentation` chapter of documentation
- \#343 - Change exception 'BaseException' to 'BaseError'
- \#359 - Add binary vectors example


# pymilvus 0.3.0(2020-10-16)

## Bug

## New Feature
- \#245 - Add slice utils for inserting data

## Improvement
- \#253 - Update config getter/setter
- \#258 - Remove surplus class IndexType, MetricType


# pymilvus 0.2.14(2020-07-20)

## Bug
- \#237 - Fix wrong result on 'has_partition' with http handler


# pymilvus 0.2.13(2020-06-13)

## New Feature
- \#220 - Add sdk statistics badges
- \#224 - Add option 'grpc.keepalive_time_ms' in grpc channel

## Bug
- \#218 - Fix retults by 'get_entity_by_id' with HTTP
- \#222 - Fix protobuf import failed


# pymilvus 0.2.12(2020-05-29)

## Bug
- \215 - Fix 'ping() got an unexpected keyword argument 'max_retry' when using http handler'

## Improvement
- \#216 Optimize checking matched version behavior

## New Feature
- \#213 - Add new API called 'reload_segments'


# pymilvus 0.2.11(2020-05-15)

## Bug
- \#190 - Fix rpc return error when error occur
- \#200 - Fix TypeError raised in inserting vectors with async set true
- \#201 - Fix get collection info failed when info is null
- \#202 - Fix async 'NoneType' object has no attribute 'result'
- \#207 - Fix excepted exceptions if async invoke with timeout

## Improvement
- \#175 - Remove connect API
- \#203 - Add method 'is_done()' in Future class
- \#205 - Filter search results which id is -1
- \#206 - Update APIs names

## New Feature
- \#174 - Support connection pool
- \#177 - Support async API
- \#199 - Add API 'has_partition'


# pymilvus 0.2.10(2020-04-15)

## Improvement
- \#182 - Optimize usage of gRPC future

## New Feature
- \#178 - New index annoy


# pymilvus 0.2.9(2020-03-29)

## Bug
- \#168 - Fix incorrect demo in readme
- \#172 - Allow empty list in flush passing parameter

## Improvement
- \#175 - Remove connect APIs

## New Feature
- \#170 - Add index RNSG into HTTP handler
- \#171 - Add two new binary metric: SUBSTRUCTURE and SUPERSTRUCTURE
- \#174 - Support connection pool
- \#177 - Support async APIs


# pymilvus 0.2.8(2020-03-11)

## Bug
- \#140 - Convert distance in http result to float value
- \#141 - Add index IVF_SQ8H into http handler
- \#146 - Preserve existing loggers when imported to other applications
- \#162 - Remove version_notes from API doc

## Improvement
- \#143 - Remove query range when searching
- \#149 - Change json parser to `ujson`
- \#151 - Add new interface `compact`
- \#154 - Add new interface `get_vector_by_id`
- \#156 - Remove data range
- \#157 - Remove partition name
- \#160 - Add CRUD API to readme
- \#164 - Add vectors CRUD example


# pymilvus 0.2.7(2020-01-16)

## Bug
- \#136 - Fix incorrect description in README.md

## New Feature
- \#138 - Add binary vectors support


# pymilvus 0.2.6(2019-12-07)

## Bug
- \#127 - Fix crash when printing search result
- \#133 - Change error message when array is illegal

## Improvement
- \#124 - Make method `_set_hook` public
- \#125 - Replace all old method invoke with alternative new method name
- \#132 - Change index type `MIX_NSG` to `NSG`

## New Feature
- \#112 - Support operation `with`
- \#123 - Add a new index named `IVF_PQ`

## Task
- \#117 - Implement new api for partition


# pymilvus 0.2.5(2019-11-13)

## Bug
- \#114 - Fix method `has_table` bug for return a tuple

## Improvement
- \#108 - Update version table in README.md
- \#110 - Remove attribute `server_address` in class GrpcMilvus
- \#111 - Make method `set_channel` protected
- \#115 - Format index type name
- \#118 - Add hook in search method
- \#119 - Set timeout -1 for default to allow invoke synchronously


# pymilvus 0.2.4(2019-11-04)

## Bug
- \#102 - Make methods `delete_by_range` private

## Improvement
- \#103 - Remove .codecov.yml and .travis.yml
- \#105 - Update READ.md to update version table and version note
- \#108 - Update version table in README.md adding milvus v0.5.1

## New Feature
- \#100 - Add new index type PQ
- \#101 - Give client methods new alterative names.


# pymilvus 0.2.3(2019-10-21)

## Bug
- MS-452 - Fix build index timeout bug
- MS-469 - Add index_file_size min value check
- MS-512 - Fix ids error
- MS-521 - Fix ids check error
- MS-522 - Fix index_param check error
- \#83 - Fix celery server create table error
- \#88 - Fix bug connecting failed in celery cluster
- \#90 - Remove TODO file
- \#93 - Fix describe_table not sync'ed with latest proto bug

## Improvement
- \#97 - Modify CHANGLOG.md to adjust standard

## Feature
- \#94 - Remove stream call in grpc


# pymilvus 0.2.2(2019-09-12)

## Bug
- \#12 - IndexType change & fix param of search_vector_in_files ranges
- \#23 - Fix not-connect raise wrong exception bug
- \#26 - Format of server_version's return value fixed
- \#27 - Correct connect and disconnect logic    
- \#32 - Top_k in search_vectors set ranges
- \#41 - Optimize some dataclass and add utils.py module, Fix type of tile_ids in search_in_files api transfer bug, Fix Prepare after Prepare will raise ParamError bug
- \#43 - Fix prepare after prepare will raise exceptions bug
- MS-112 - Fix type of top_k not checked error
- MS-118 - IndexType param checked
- MS-123 - Create table param re-checked
- MS-132 - Fix connected return value wrong error
- MS-134 - Removing not using code and comment
- MS-165 ~ MS-170 - Fixed default ip and port wrong bug
- MS-174 - Fix table_name=None buf create table successfully bug
- MS-182 - Fix query ranges param not control bug
- MS-185 - Fix connection no timeout bug 
- MS-243 - Fixed python client cost too much time bug
- MS-424 - IndexParam str more friendly
- MS-433 - Fix wrong passing param bug
- MS-438 - Fix add vectors with ids bug
- MS-439 - Fix search result unpack bug on windows
- MS-444 - Fix timeout bug
  
## Improvement
- \#10 - Update examples
- \#14 - Update example
- \#28 - Update README with newest sdk
- \#33 - Update thrift has_table API
- \#38 - Update thrift score to distance
- \#45, \#47 -  Update AdvancedExample
- \#51 - Brute force thread_safe for sdk
- \#71 - Update thrift api, search vectors results are binaries
- \#73 - Change table schema print format
- \#74 - Add a new attribute server_address
- \#77 - Print out TopKResult more friendly

## Feature
- \#3 - Transport protocol configurable by settings, add_vector support non-binary array inputs
- \#6 - Status quick-check-success, Log message more understandable, Status code related to Thrift Exception, Operations before connect will raise NotConnectError, Adding UNKNOWN Status
- \#8 - Add new api: search_vectors_by_file, fix some bugs
- \#17 - Implement has_table interface, fix spelling error, reformat as PEP8
- \#19 - Hide Prepare object and support old version
- \#21 - Support search by range, fix server_status return None bug
- \#76 - Replace thrift with grpc
- \#79 - Add new indextype MIN_NSG, fix indextype name bug
- \#81 - Remove all thrift, update interface and interface param
- \#82 - Add timeout option, add default param in tableschema and indexparam
    
## Task
- \#1 - Build Repository
- \#2 - Add CHANGELOG.md and LICENSE, update setup.py
- \#70 - Update README and examples<|MERGE_RESOLUTION|>--- conflicted
+++ resolved
@@ -4,11 +4,8 @@
 - \#284 - Remove parameter error for 'index_row_limit'
 - \#311 - Fix incorrect comment about inserting data in README.md
 - \#368 - Fix index doc wrong example and description
-<<<<<<< HEAD
+- \#371 - Fix wrong description in 'search_in_segment' method
 - \#374 - Raise exception when inserted entities fields mismatch that at server endpoint
-=======
-- \#371 - Fix wrong description in 'search_in_segment' method
->>>>>>> 40f665da
 
 ## New Feature
 - \#294, \#344 - Enable pylint
