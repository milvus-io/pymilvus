--- conflicted
+++ resolved
@@ -1,6 +1,3 @@
-<<<<<<< HEAD
-# pymilvus 0.2.11(TBD)
-=======
 # pymilvus 0.2.12(TBD)
 
 
@@ -23,7 +20,6 @@
 - \#174 - Support connection pool
 - \#177 - Support async API
 - \#199 - Add API 'has_partition'
->>>>>>> 2d5eff26
 
 
 # pymilvus 0.2.10(2020-04-15)
