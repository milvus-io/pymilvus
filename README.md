
# Milvus Python SDK

[![version](https://img.shields.io/pypi/v/pymilvus.svg?color=blue)](https://pypi.org/project/pymilvus/)
[![license](https://img.shields.io/hexpm/l/plug.svg?color=green)](https://github.com/milvus-io/pymilvus/blob/master/LICENSE)

Python SDK for [Milvus](https://github.com/milvus-io/milvus). To contribute code to this project, please read our [contribution guidelines](https://github.com/milvus-io/milvus/blob/master/CONTRIBUTING.md) first.

<<<<<<< HEAD
For detailed SDK documentation, refer to [API Documentation](https://milvus-io.github.io/milvus-sdk-python/pythondoc/v0.2.11/index.html).
=======
For detailed SDK documentation, refer to [API Documentation](https://milvus-io.github.io/milvus-sdk-python/pythondoc/v0.2.12/index.html).
>>>>>>> 3e56861c


<!-- TOC -->

- [New features](#new-features)
- [Get started](#get-started)
    - [Prerequisites](#prerequisites)
    - [Install pymilvus](#install-pymilvus)
    - [Examples](#examples)
- [Basic operations](#basic-operations)
- [Connect to the Milvus server](#connect-to-the-milvus-server)
- [Create/Drop collections](#createdrop-collections)
    - [Create a collection](#create-a-collection)
    - [Drop a collection](#drop-a-collection)
- [Create/Drop partitions in a collection](#createdrop-partitions-in-a-collection)
    - [Create a partition](#create-a-partition)
    - [Drop a partition](#drop-a-partition)
- [Create/Drop indexes in a collection](#createdrop-indexes-in-a-collection)
    - [Create an index](#create-an-index)
    - [Drop an index](#drop-an-index)
- [Insert/Delete vectors in collections/partitions](#insertdelete-vectors-in-collectionspartitions)
    - [Insert vectors in a collection](#insert-vectors-in-a-collection)
    - [Insert vectors in a partition](#insert-vectors-in-a-partition)
    - [Delete vectors by ID](#delete-vectors-by-id)
- [Flush data in one or multiple collections to disk](#flush-data-in-one-or-multiple-collections-to-disk)
- [Compact all segments in a collection](#compact-all-segments-in-a-collection)
- [Search vectors in collections/partitions](#search-vectors-in-collectionspartitions)
    - [Search vectors in a collection](#search-vectors-in-a-collection)
    - [Search vectors in a partition](#search-vectors-in-a-partition)
- [Disconnect from the Milvus server](#disconnect-from-the-milvus-server)
- [FAQ](#faq)

<!-- /TOC -->

## Get started

### Prerequisites

pymilvus only supports Python 3.5 or higher.

### Install pymilvus

You can install pymilvus via `pip` or `pip3` for Python3:

```shell
$ pip3 install pymilvus
```

The following collection shows Milvus versions and recommended pymilvus versions:

|Milvus version| Recommended pymilvus version |
|:-----:|:-----:|
| 0.3.0 | 0.1.13|
| 0.3.1 | 0.1.25|
| 0.4.0 | 0.2.2 |
| 0.5.0 | 0.2.3 |
| 0.5.1 | 0.2.3 |
| 0.5.2 | 0.2.3 |
| 0.5.3 | 0.2.5 |
| 0.6.0 | 0.2.6, 0.2.7 |
| 0.7.0 | 0.2.8 |
| 0.7.1 | 0.2.9 |
| 0.8.0 | 0.2.10 |
| 0.9.0 | 0.2.11 |
<<<<<<< HEAD
=======
| 0.9.1 | 0.2.12 |
>>>>>>> 3e56861c


You can install a specific version of pymilvus by:

```shell
<<<<<<< HEAD
$ pip install pymilvus==0.2.11
=======
$ pip install pymilvus==0.2.12
>>>>>>> 3e56861c
```

You can upgrade `pymilvus` to the latest version by:

```shell
$ pip install --upgrade pymilvus
```

### Examples

Refer to [examples](/examples) for more example programs.

## Basic operations

## Connect to the Milvus server

1. Import pymilvus.

   ```python
   # Import pymilvus
   >>> from milvus import Milvus, IndexType, MetricType, Status
   ```

2. Create a client to Milvus server by using one of the following methods:

   ```python
   # Connect to Milvus server
   >>> client = Milvus(host='localhost', port='19530')
   ```

   > Note: In the above code, default values are used for `host` and `port` parameters. Feel free to change them to the IP address and port you set for Milvus server.
   
   ```python
   >>> client = Milvus(uri='tcp://localhost:19530')
   ```

## Create/Drop collections

### Create a collection

1. Prepare collection parameters.

   ```python
   # Prepare collection parameters
   >>> param = {'collection_name':'test01', 'dimension':128, 'index_file_size':1024, 'metric_type':MetricType.L2}
   ```

2. Create collection `test01` with dimension size as 256, size of the data file for Milvus to automatically create indexes as 1024, and metric type as Euclidean distance (L2).

   ```python
   # Create a collection
   >>> client.create_collection(param)
   ```

### Drop a collection

```python
# Drop collection
>>> client.drop_collection(collection_name='test01')
```

## Create/Drop partitions in a collection

### Create a partition

You can split collections into partitions by partition tags for improved search performance. Each partition is also a collection.

```python
# Create partition
>>> client.create_partition(collection_name='test01', partition_tag='tag01')
```

Use `list_partitions()` to verify whether the partition is created.

```python
# Show partitions
>>> client.list_partitions(collection_name='test01')
```

### Drop a partition

```python
>>> client.drop_partition(collection_name='test01', partition_tag='tag01')
```

## Create/Drop indexes in a collection

### Create an index

> Note: In production, it is recommended to create indexes before inserting vectors into the collection. Index is automatically built when vectors are being imported. However, you need to create the same index again after the vector insertion process is completed because some data files may not meet the `index_file_size` and index will not be automatically built for these data files.

1. Prepare index parameters. The following command uses `IVF_FLAT` index type as an example.

   ```python
   # Prepare index param
   >>> ivf_param = {'nlist': 16384}
   ```

2. Create an index for the collection.

   ```python
   # Create index
   >>> client.create_index('test01', IndexType.IVF_FLAT, ivf_param)
   ```

### Drop an index

```python
>>> client.drop_index('test01')
```

## Insert/Delete vectors in collections/partitions

### Insert vectors in a collection

1. Generate 20 vectors of 256 dimension.

   ```python
   >>> import random
   >>> dim = 128
   # Generate 20 vectors of 256 dimension
   >>> vectors = [[random.random() for _ in range(dim)] for _ in range(20)]
   ```

2. Insert the list of vectors. If you do not specify vector ids, Milvus automatically generates IDs for the vectors.

   ```python
   # Insert vectors
   >>> status, inserted_vector_ids = client.insert(collection_name='test01', records=vectors)
   ```

   Alternatively, you can also provide user-defined vector ids:

   ```python
   >>> vector_ids = [id for id in range(20)]
   >>> status, inserted_vector_ids = client.insert(collection_name='test01', records=vectors, ids=vector_ids)
   ```

### Insert vectors in a partition

```python
>>> status, inserted_vector_ids = client.insert('test01', vectors, partition_tag="tag01")
```

To verify the vectors you have inserted, use `get_vector_by_id()`. Assume you have vector with the following ID.

```python
>>> status, vector = client.get_entity_by_id(collection_name='test01', ids=inserted_vector_ids[:10])
```

### Delete vectors by ID

You can delete these vectors by:

```python
>>> client.delete_entity_by_id('test01', inserted_vector_ids[:10])
```

## Flush data in one or multiple collections to disk

When performing operations related to data changes, you can flush the data from memory to disk to avoid possible data loss. Milvus also supports automatic flushing, which runs at a fixed interval to flush the data in all collections to disk. You can use the [Milvus server configuration file](https://milvus.io/docs/reference/milvus_config.md) to set the interval.

```python
>>> client.flush(['test01'])
```

## Compact all segments in a collection

A segment is a data file that Milvus automatically creates by merging inserted vector data. A collection can contain multiple segments. If some vectors are deleted from a segment, the space taken by the deleted vectors cannot be released automatically. You can compact segments in a collection to release space.

```python
>>> client.compact(collection_name='test01')
```

## Search vectors in collections/partitions

### Search vectors in a collection

1. Prepare search parameters.

```python
>>> search_param = {'nprobe': 16}
```

2. Search vectors.

```python
# create 5 vectors of 32-dimension
>>> q_records = [[random.random() for _ in range(dim)] for _ in range(5)]
# search vectors
>>> client.search(collection_name='test01', query_records=q_records, top_k=2, params=search_param)
```

### Search vectors in a partition

```python
# create 5 vectors of 32-dimension
>>> q_records = [[random.random() for _ in range(dim)] for _ in range(5)]
>>> client.search(collection_name='test01', query_records=q_records, top_k=1, partition_tags=['tag01'], params=search_param)
```

> Note: If you do not specify `partition_tags`, Milvus searches the whole collection.

## close client

```python
>>> client.close()
<<<<<<< HEAD
```

## FAQ

> I'm getting random "socket operation on non-socket" errors from gRPC when connecting to Milvus from an application served on Gunicorn

Make sure to set the environment variable `GRPC_ENABLE_FORK_SUPPORT=1`. For reference, see https://zhuanlan.zhihu.com/p/136619485
=======
```
>>>>>>> 3e56861c
<|MERGE_RESOLUTION|>--- conflicted
+++ resolved
@@ -6,11 +6,7 @@
 
 Python SDK for [Milvus](https://github.com/milvus-io/milvus). To contribute code to this project, please read our [contribution guidelines](https://github.com/milvus-io/milvus/blob/master/CONTRIBUTING.md) first.
 
-<<<<<<< HEAD
-For detailed SDK documentation, refer to [API Documentation](https://milvus-io.github.io/milvus-sdk-python/pythondoc/v0.2.11/index.html).
-=======
 For detailed SDK documentation, refer to [API Documentation](https://milvus-io.github.io/milvus-sdk-python/pythondoc/v0.2.12/index.html).
->>>>>>> 3e56861c
 
 
 <!-- TOC -->
@@ -75,20 +71,13 @@
 | 0.7.1 | 0.2.9 |
 | 0.8.0 | 0.2.10 |
 | 0.9.0 | 0.2.11 |
-<<<<<<< HEAD
-=======
 | 0.9.1 | 0.2.12 |
->>>>>>> 3e56861c
 
 
 You can install a specific version of pymilvus by:
 
 ```shell
-<<<<<<< HEAD
-$ pip install pymilvus==0.2.11
-=======
 $ pip install pymilvus==0.2.12
->>>>>>> 3e56861c
 ```
 
 You can upgrade `pymilvus` to the latest version by:
@@ -296,14 +285,10 @@
 
 ```python
 >>> client.close()
-<<<<<<< HEAD
 ```
 
 ## FAQ
 
 > I'm getting random "socket operation on non-socket" errors from gRPC when connecting to Milvus from an application served on Gunicorn
 
-Make sure to set the environment variable `GRPC_ENABLE_FORK_SUPPORT=1`. For reference, see https://zhuanlan.zhihu.com/p/136619485
-=======
-```
->>>>>>> 3e56861c
+Make sure to set the environment variable `GRPC_ENABLE_FORK_SUPPORT=1`. For reference, see https://zhuanlan.zhihu.com/p/136619485