import sys
sys.path.append(".")
from unittest import mock

import grpc
import pytest
from grpc._channel import _UnaryUnaryMultiCallable as Uum

from milvus import Milvus, MetricType, IndexType, ParamError

from factorys import collection_schema_factory

from utils import MockGrpcError


class TestCreateCollection:
    def test_create_collection_normal(self, gcon):
        collection_param = collection_schema_factory()
        status = gcon.create_collection(collection_param)
        assert status.OK(), status.message

        status = gcon.drop_collection(collection_param["collection_name"])
        assert status.OK(), status.message

    def test_create_collection_repeat(self, gcon):
        collection_param = collection_schema_factory()
        status = gcon.create_collection(collection_param)
        assert status.OK(), status.message

        status = gcon.create_collection(collection_param)
        assert not status.OK()

        status = gcon.drop_collection(collection_param["collection_name"])
        assert status.OK(), status.message

    @pytest.mark.parametrize("metric",
                             [MetricType.L2, MetricType.IP, MetricType.HAMMING, MetricType.JACCARD,
                              MetricType.TANIMOTO, MetricType.SUPERSTRUCTURE, MetricType.SUBSTRUCTURE])
    def test_create_collection_whole_metric(self, metric, gcon):
        collection_param = {
            "collection_name": "test_create_collection_metric_" + str(metric),
            "dimension": 128,
            "metric_type": metric
        }

        status = gcon.create_collection(collection_param)
        assert status.OK()
        status = gcon.drop_collection(collection_param["collection_name"])
        assert status.OK(), status.message

    def test_create_collection_default_index_file_size(self, gcon):
        collection_param = {
            "collection_name": "test_create_collection_default_index_file_size",
            "dimension": 128,
            "metric_type": MetricType.L2
        }
        status = gcon.create_collection(collection_param)
        assert status.OK(), status.message

        status = gcon.drop_collection(collection_param["collection_name"])
        assert status.OK(), status.message

    def test_create_collection_default_metric_type(self, gcon):
        collection_param = {
            "collection_name": "test_create_collection_default_metric_type",
            "dimension": 128,
            "index_file_size": 100
        }
        status = gcon.create_collection(collection_param)
        assert status.OK(), status.message

        status = gcon.drop_collection(collection_param["collection_name"])
        assert status.OK(), status.message

    @pytest.mark.parametrize("metric", ["123", None, MetricType.INVALID, -1, 1000])
    def test_create_collection_invalid_metric(self, metric, gcon):
        collection_param = {
            "collection_name": "test_create_collection_invalid_metric_" + str(metric),
            "dimension": 128,
            "metric_type": metric
        }
        with pytest.raises(ParamError):
            gcon.create_collection(collection_param)

    @pytest.mark.parametrize("dim", ["123", None, [1]])
    def test_create_collection_invalid_dim(self, dim, gcon):
        collection_param = {
            "collection_name": "test_create_collection_invalid_dim_" + str(dim),
            "dimension": dim,
            "metric_type": MetricType.L2
        }
        with pytest.raises(ParamError):
            gcon.create_collection(collection_param)

    @pytest.mark.parametrize("index_file_size", ["123", None, [1]])
    def test_create_collection_invalid_index_file_size(self, index_file_size, gcon):
        collection_param = {
            "collection_name": "test_create_collection_invalid_index_file_size_" + str(index_file_size),
            "dimension": 128,
            "metric_type": MetricType.L2,
            "index_file_size": index_file_size
        }
        with pytest.raises(ParamError):
            gcon.create_collection(collection_param)

    def test_create_collection_exception(self, gcon):
        collection_param = {
            "collection_name": "test_create_collection_exceptions",
            "dimension": 128,
            "metric_type": MetricType.L2,
            "index_file_size": 10
        }

        mock_grpc_timeout = mock.MagicMock(side_effect=grpc.FutureTimeoutError())
        with mock.patch.object(Uum, 'future', mock_grpc_timeout):
            status = gcon.create_collection(collection_param)
            assert not status.OK()

        mock_grpc_error = mock.MagicMock(side_effect=MockGrpcError())
        with mock.patch.object(Uum, 'future', mock_grpc_error):
            status = gcon.create_collection(collection_param)
            assert not status.OK()

        mock_exception = mock.MagicMock(side_effect=Exception("error"))
        with mock.patch.object(Uum, 'future', mock_exception):
            status = gcon.create_collection(collection_param)
            assert not status.OK()


class TestHasCollection:
    def test_has_collection_normal(self, gcon, gcollection):
        status, ok = gcon.has_collection(gcollection)
        assert status.OK()
        assert ok

    @pytest.mark.parametrize("collection", [None, 123, [123], {}, ""])
    def test_has_collection_invalid_name(self, collection, gcon):
        with pytest.raises(ParamError):
            gcon.has_collection(collection)

    def test_has_collection_non_existent(self, gcon):
        status, ok = gcon.has_collection("sfsfsfsfsfsfsfsfsfsf")
        assert not (status.OK() and ok)


class TestDescribeCollection:
    def test_get_collection_info_normal(self, gcon, gcollection):
        status, info = gcon.get_collection_info(gcollection)
        assert status.OK()
        assert info.dimension == 128

    @pytest.mark.parametrize("collection", [None, 123, [123], {}])
    def test_get_collection_info_with_invalid_collection(self, collection, gcon):
        with pytest.raises(ParamError):
            gcon.get_collection_info(collection)

    def test_get_collection_info_non_existent(self, gcon):
        status, _ = gcon.get_collection_info("sfsfsfsfsfsfsfsfsfsf")
        assert not status.OK()


class TestCountCollection:
    def test_count_entities_normal(self, gcon, gvector):
        status, count = gcon.count_entities(gvector)
        assert status.OK()
        assert count == 10000

    @pytest.mark.parametrize("collection", [None, 123, [123], {}])
    def test_count_entities_invalid_name(self, collection, gcon):
        with pytest.raises(ParamError):
            gcon.count_entities(collection)

    def test_count_entities_non_existent(self, gcon):
        status, _ = gcon.count_entities("sfsfsfsfsfsfsfsfsfsf")
        assert not status.OK()


class TestCollectinStats:
    def test_get_collection_stats_normal(self, gcon, gvector):
        status, info = gcon.get_collection_stats(gvector)
<<<<<<< HEAD
        # import pdb;pdb.set_trace()
=======
>>>>>>> d6a986e7
        assert status.OK()
        assert info["row_count"] == 10000

        par0_stat = info["partitions"][0]
        assert par0_stat["tag"] == "_default"
        assert par0_stat["row_count"] == 10000

    @pytest.mark.parametrize("collection", [None, 123, [123], {}])
    def test_get_collection_stats_invalid_name(self, collection, gcon):
        with pytest.raises(ParamError):
            gcon.get_collection_stats(collection)

    def test_count_entities_non_existent(self, gcon):
        status, _ = gcon.get_collection_stats("sfsfsfsfsfsfsfsfsfsf")
        assert not status.OK()


class TestShowCollections:
    def test_list_collections(self, gcon, gcollection):
        status, names = gcon.list_collections()
        assert status.OK()
        assert gcollection in names


class TestDropCollection:
    def test_drop_collection_normal(self, gcon):
        status = gcon.create_collection({"collection_name": "test01", "dimension": 128})
        assert status.OK()

        status = gcon.drop_collection("test01")
        assert status.OK()

    @pytest.mark.parametrize("collection", [[], None, 123, {}])
    def test_drop_collection_invalid_name(self, collection, gcon):
        with pytest.raises(ParamError):
            gcon.drop_collection(collection)

    def test_drop_collection_non_existent(self, gcon):
        status = gcon.drop_collection("non_existent")
        assert not status.OK()


class TestLoadCollection:
    def test_load_collection_normal(self, gcon, gvector):
        status = gcon.load_collection(gvector)
        assert status.OK()

    @pytest.mark.parametrize("name", [[], bytes(), 123, True, False])
    def test_load_collection_invalid_name(self, name, gcon):
        with pytest.raises(ParamError):
            gcon.load_collection(name)

    def test_load_collection_non_existent(self, gcon):
        status = gcon.load_collection("test_load_collection_non_existent")
        assert not status.OK()<|MERGE_RESOLUTION|>--- conflicted
+++ resolved
@@ -178,10 +178,6 @@
 class TestCollectinStats:
     def test_get_collection_stats_normal(self, gcon, gvector):
         status, info = gcon.get_collection_stats(gvector)
-<<<<<<< HEAD
-        # import pdb;pdb.set_trace()
-=======
->>>>>>> d6a986e7
         assert status.OK()
         assert info["row_count"] == 10000
 
