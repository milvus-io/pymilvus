--- conflicted
+++ resolved
@@ -63,23 +63,17 @@
 
 def test_mult_insert(gcon):
     def multi_thread_opr(client, collection_name, utid):
-        table_param = {
+        collection_param = {
             'collection_name': collection_name,
             'dimension': 64
         }
 
         vectors = [[random.random() for _ in range(64)] for _ in range(10000)]
-<<<<<<< HEAD
-        status = client.create_collection(table_param)
+        status = client.create_collection(collection_param)
         assert status.OK()
 
         status, _ = client.insert(table_name, vectors)
         assert status.OK()
-=======
-        client.create_collection(table_param)
-
-        client.insert(table_name, vectors)
->>>>>>> ef2aa4a2
 
     thread_list = []
     for i in range(10):
